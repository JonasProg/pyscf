#!/usr/bin/env python
#
# Author: Qiming Sun <osirpt.sun@gmail.com>
#

'''
RCCSD for real integrals
8-fold permutation symmetry has been used
(ij|kl) = (ji|kl) = (kl|ij) = ...
'''

import time
import ctypes
from functools import reduce
import numpy
from pyscf import gto
from pyscf import lib
from pyscf.lib import logger
from pyscf import ao2mo
from pyscf.ao2mo import _ao2mo
from pyscf.cc import _ccsd

BLKMIN = 4

# t1: ia
# t2: ijab
def kernel(mycc, eris, t1=None, t2=None, max_cycle=50, tol=1e-8, tolnormt=1e-6,
           verbose=logger.INFO):
    log = logger.new_logger(mycc, verbose)

    if t1 is None and t2 is None:
        t1, t2 = mycc.get_init_guess(eris)
    elif t2 is None:
        t2 = mycc.get_init_guess(eris)[1]

    cput1 = cput0 = (time.clock(), time.time())
    eold = 0
    vec_old = 0
    eccsd = 0
    if mycc.diis:
        adiis = lib.diis.DIIS(mycc, mycc.diis_file)
        adiis.space = mycc.diis_space
    else:
        adiis = None

    conv = False
    for istep in range(max_cycle):
        t1new, t2new = mycc.update_amps(t1, t2, eris)
        normt = numpy.linalg.norm(mycc.amplitudes_to_vector(t1new, t2new) -
                                  mycc.amplitudes_to_vector(t1, t2))
        t1, t2 = t1new, t2new
        t1new = t2new = None
        if mycc.diis:
            t1, t2 = mycc.diis(t1, t2, istep, normt, eccsd-eold, adiis)
        eold, eccsd = eccsd, mycc.energy(t1, t2, eris)
        log.info('cycle = %d  E(CCSD) = %.15g  dE = %.9g  norm(t1,t2) = %.6g',
                 istep+1, eccsd, eccsd - eold, normt)
        cput1 = log.timer('CCSD iter', *cput1)
        if abs(eccsd-eold) < tol and normt < tolnormt:
            conv = True
            break
    log.timer('CCSD', *cput0)
    return conv, eccsd, t1, t2


def update_amps(mycc, t1, t2, eris):
    if mycc.cc2:
        raise NotImplementedError
    assert(isinstance(eris, _ChemistsERIs))

    time0 = time.clock(), time.time()
    log = logger.Logger(mycc.stdout, mycc.verbose)
    nocc, nvir = t1.shape
    nov = nocc*nvir
    fock = eris.fock

    t1new = numpy.zeros_like(t1)
    t2new = mycc._add_vvvv(t1, t2, eris, t2sym='jiba')
    t2new *= .5  # *.5 because t2+t2.transpose(1,0,3,2) in the end
    time1 = log.timer_debug1('vvvv', *time0)

#** make_inter_F
    fov = fock[:nocc,nocc:].copy()
    t1new += fov

    foo = fock[:nocc,:nocc].copy()
    foo[numpy.diag_indices(nocc)] = 0
    foo += .5 * numpy.einsum('ia,ja->ij', fock[:nocc,nocc:], t1)

    fvv = fock[nocc:,nocc:].copy()
    fvv[numpy.diag_indices(nvir)] = 0
    fvv -= .5 * numpy.einsum('ia,ib->ab', t1, fock[:nocc,nocc:])

<<<<<<< HEAD
    fswap = lib.H5TmpFile()
    fwVOov, fwVooV = _add_ovvv_(mycc, t1, t2, eris, fvv, t1new, t2new, fswap)
    time1 = log.timer_debug1('ovvv', *time1)

    unit = nocc**2*nvir*7 + nocc**3
    max_memory = max(0, mycc.max_memory - lib.current_memory()[0])
    blksize = min(nvir, max(BLKMIN, int((max_memory*.9e6/8-nocc**4)/unit)))
=======
    unit = nocc**2*nvir*7 + nocc**3 + nocc*nvir**2
    max_memory = max(0, mycc.max_memory - lib.current_memory()[0])
    blksize = max(BLKMIN, int((max_memory*.9e6/8-nocc**4)/unit))
>>>>>>> a2c78a8a
    log.debug1('max_memory %d MB,  nocc,nvir = %d,%d  blksize = %d',
               max_memory, nocc, nvir, blksize)

    woooo = numpy.asarray(eris.oooo).transpose(0,2,1,3).copy()

    for p0, p1 in lib.prange(0, nvir, blksize):
        wVOov = fwVOov[p0:p1]
        wVooV = fwVooV[p0:p1]
        eris_ovoo = eris.ovoo[:,p0:p1]
        foo += numpy.einsum('kc,kcji->ij', 2*t1[:,p0:p1], eris_ovoo)
        foo += numpy.einsum('kc,icjk->ij',  -t1[:,p0:p1], eris_ovoo)
        tmp = lib.einsum('la,jaik->lkji', t1[:,p0:p1], eris_ovoo)
        woooo += tmp + tmp.transpose(1,0,3,2)
        tmp = None

        wVOov -= lib.einsum('jbik,ka->bjia', eris_ovoo, t1)
        t2new[:,:,p0:p1] += wVOov.transpose(1,2,0,3)

        wVooV += lib.einsum('kbij,ka->bija', eris_ovoo, t1)
        eris_ovoo = None

        eris_oovv = eris.oovv[:,:,p0:p1]
        t1new[:,p0:p1] -= numpy.einsum('jb,jiab->ia', t1, eris_oovv)
        wVooV -= eris_oovv.transpose(2,0,1,3)

        eris_voov = eris.ovvo[:,p0:p1].transpose(1,0,3,2)
        t2new[:,:,p0:p1] += eris_voov.transpose(1,2,0,3) * .5
        t1new[:,p0:p1] += 2*numpy.einsum('jb,aijb->ia', t1, eris_voov)

        tmp  = lib.einsum('ic,kjbc->ibkj', t1, eris_oovv)
        tmp += lib.einsum('bjkc,ic->jbki', eris_voov, t1)
        t2new[:,:,p0:p1] -= numpy.einsum('ka,jbki->jiba', t1, tmp)
        eris_oovv = tmp = None

        fov[:,p0:p1] += numpy.einsum('kc,aikc->ia', t1, eris_voov) * 2
        fov[:,p0:p1] -= numpy.einsum('kc,akic->ia', t1, eris_voov)

        tau  = numpy.einsum('ia,jb->ijab', t1[:,p0:p1]*.5, t1)
        tau += t2[:,:,p0:p1]
        theta  = tau.transpose(1,0,2,3) * 2
        theta -= tau
        fvv -= lib.einsum('cjia,cjib->ab', theta.transpose(2,1,0,3), eris_voov)
        foo += lib.einsum('aikb,kjab->ij', eris_voov, theta)
        tau = theta = None

        wVOov += wVooV*.5  #: bjia + bija*.5

        tau = t2[:,:,p0:p1] + numpy.einsum('ia,jb->ijab', t1[:,p0:p1], t1)
        woooo += lib.einsum('ijab,aklb->ijkl', tau, eris_voov)
        tau = None

        for q0, q1 in lib.prange(0, nvir, blksize):
            tau  = t2[:,:,q0:q1] * .5
            tau += numpy.einsum('ia,jb->ijab', t1[:,q0:q1], t1)
            wVooV += lib.einsum('bkic,jkca->bija', eris_voov[:,:,:,q0:q1], tau)
        tau = None
        for q0, q1 in lib.prange(0, nvir, blksize):
            tmp = lib.einsum('jkca,ckib->jaib', t2[:,:,p0:p1,q0:q1], wVooV)
            t2new[:,:,:,q0:q1] += tmp.transpose(0,2,3,1)
            t2new[:,:,q0:q1,:] += tmp.transpose(0,2,1,3) * .5
            tmp = None

        wVOov += eris_voov
        eris_VOov = eris_voov - eris_voov.transpose(0,2,1,3)*.5
        eris_voov = None
        for q0, q1 in lib.prange(0, nvir, blksize):
            tau  = t2[:,:,:,q0:q1].transpose(0,2,1,3) * 2
            tau -= t2[:,:,q0:q1,:].transpose(0,3,1,2)
            tau -= numpy.einsum('ia,jb->ibja', t1[:,q0:q1]*2, t1)
            wVOov[:,:,:,q0:q1] += .5 * lib.einsum('aikc,kcjb->aijb', eris_VOov, tau)
            tau = None
        for q0, q1 in lib.prange(0, nvir, blksize):
            theta  = t2[:,:,p0:p1,q0:q1] * 2
            theta -= t2[:,:,p0:p1,q0:q1].transpose(1,0,2,3)
            t2new[:,:,q0:q1] += lib.einsum('kica,ckjb->ijab', theta, wVOov)
            theta = None
        eris_VOov = wVOov = wVooV = None
        time1 = log.timer_debug1('voov [%d:%d]'%(p0, p1), *time1)
    fwVOov = fwVooV = fswap = None

    for p0, p1 in lib.prange(0, nvir, blksize):
        theta = t2[:,:,p0:p1].transpose(1,0,2,3) * 2 - t2[:,:,p0:p1]
        t1new += numpy.einsum('jb,ijba->ia', fov[:,p0:p1], theta)
        t1new -= lib.einsum('jbki,kjba->ia', eris.ovoo[:,p0:p1], theta)

        tau = t2[:,:,p0:p1] + numpy.einsum('ia,jb->ijab', t1[:,p0:p1], t1)
        t2new[:,:,p0:p1] += .5 * lib.einsum('ijkl,klab->ijab', woooo, tau)
        theta = tau = None

    ft_ij = foo + numpy.einsum('ja,ia->ij', .5*t1, fov)
    ft_ab = fvv - numpy.einsum('ia,ib->ab', .5*t1, fov)
    t2new += lib.einsum('ijac,bc->ijab', t2, ft_ab)
    t2new -= lib.einsum('ki,kjab->ijab', ft_ij, t2)

    mo_e = fock.diagonal()
    eia = mo_e[:nocc,None] - mo_e[None,nocc:]
    t1new += numpy.einsum('ib,ab->ia', t1, fvv)
    t1new -= numpy.einsum('ja,ji->ia', t1, foo)
    t1new /= eia

    #: t2new = t2new + t2new.transpose(1,0,3,2)
    for i in range(nocc):
        if i > 0:
            t2new[i,:i] += t2new[:i,i].transpose(0,2,1)
            t2new[i,:i] /= lib.direct_sum('a,jb->jab', eia[i], eia[:i])
            t2new[:i,i] = t2new[i,:i].transpose(0,2,1)
        t2new[i,i] = t2new[i,i] + t2new[i,i].T
        t2new[i,i] /= lib.direct_sum('a,b->ab', eia[i], eia[i])

    time0 = log.timer_debug1('update t1 t2', *time0)
    return t1new, t2new


def _add_ovvv_(mycc, t1, t2, eris, fvv, t1new, t2new, fswap):
    time1 = time.clock(), time.time()
    log = logger.Logger(mycc.stdout, mycc.verbose)
    nocc, nvir = t1.shape

    max_memory = mycc.max_memory - lib.current_memory()[0]
    unit = nocc*nvir**2*3 + nocc**2*nvir
    blksize = min(nvir, max(BLKMIN, int((max_memory*.9e6/8-t2.size)/unit)))
    log.debug1('max_memory %d MB,  nocc,nvir = %d,%d  blksize = %d',
               max_memory, nocc, nvir, blksize)
    nvir_pair = nvir * (nvir+1) // 2
    def load_ovvv(p0, p1, buf):
        if p0 < p1:
            buf[:p1-p0] = eris.ovvv[:,p0:p1].transpose(1,0,2)

    wVOov = fswap.create_dataset('wVOov', (nvir,nocc,nocc,nvir), 'f8')
    fwooVV = numpy.zeros((nocc,nocc,nvir,nvir))

    buf = numpy.empty((blksize,nocc,nvir_pair))
    with lib.call_in_background(load_ovvv) as prefetch:
        load_ovvv(0, blksize, buf)
        for p0, p1 in lib.prange(0, nvir, blksize):
            eris_vovv, buf = buf[:p1-p0], numpy.empty_like(buf)
            prefetch(p1, min(nvir, p1+blksize), buf)

            eris_vovv = lib.unpack_tril(eris_vovv.reshape((p1-p0)*nocc,nvir_pair))
            eris_vovv = eris_vovv.reshape(p1-p0,nocc,nvir,nvir)

            fvv += 2*numpy.einsum('kc,ckab->ab', t1[:,p0:p1], eris_vovv)
            fvv[:,p0:p1] -= numpy.einsum('kc,bkca->ab', t1, eris_vovv)

            if not mycc.direct:
                vvvo = eris_vovv.transpose(0,2,3,1).copy()
                for i in range(nocc):
                    tau = t2[i,:,p0:p1] + numpy.einsum('a,jb->jab', t1[i,p0:p1], t1)
                    tmp = lib.einsum('jcd,cdbk->jbk', tau, vvvo)
                    t2new[i] -= lib.einsum('ka,jbk->jab', t1, tmp)
                    tau = tmp = None
                eris_vvvo = None

            #:fwooVV -= numpy.einsum('jc,ciba->jiba', t1[:,p0:p1], eris_vovv)
            lib.ddot(numpy.asarray(t1[:,p0:p1], order='C'),
                     eris_vovv.reshape(p1-p0,-1), -1,
                     fwooVV.reshape(nocc,-1), 1)

            wVOov[p0:p1] += lib.einsum('biac,jc->bija', eris_vovv, t1)

            theta = t2[:,:,p0:p1].transpose(1,2,0,3) * 2
            theta -= t2[:,:,p0:p1].transpose(0,2,1,3)
            t1new += lib.einsum('icjb,cjba->ia', theta, eris_vovv)
            theta = None
            time1 = log.timer_debug1('vovv [%d:%d]'%(p0, p1), *time1)

    fswap['wVooV'] = fwooVV.transpose(2,1,0,3)
    return fswap['wVOov'], fswap['wVooV']

def _add_vvvv(mycc, t1, t2, eris, out=None, with_ovvv=True, t2sym=None):
    '''t2sym: whether t2 has the symmetry t2[ijab]==t2[jiba] or
    t2[ijab]==-t2[jiab] or t2[ijab]==-t2[jiba]
    '''
    if t2sym is None:  # Guess the symmetry of t2 amplitudes
        if t2.shape[0] != t2.shape[1]:
            t2sym = ''
        elif abs(t2-t2.transpose(1,0,3,2)).max() < 1e-14:
            t2sym = 'jiba'
        elif abs(t2+t2.transpose(1,0,2,3)).max() < 1e-14:
            t2sym = '-jiab'
        elif abs(t2+t2.transpose(1,0,3,2)).max() < 1e-14:
            t2sym = '-jiba'

    if t2sym in ('jiba', '-jiba', '-jiab'):
        Ht2tril = _add_vvvv_tril(mycc, t1, t2, eris, with_ovvv=with_ovvv)
        nocc, nvir = t2.shape[1:3]
        Ht2 = _unpack_t2_tril(Ht2tril, nocc, nvir, out, t2sym)
    else:
        Ht2 = _add_vvvv_full(mycc, t1, t2, eris, out, with_ovvv)
    return Ht2

def _add_vvvv_tril(mycc, t1, t2, eris, out=None, with_ovvv=True):
    '''Ht2 = numpy.einsum('ijcd,acdb->ijab', t2, vvvv)
    Using symmetry t2[ijab] = t2[jiba] and Ht2[ijab] = Ht2[jiba], compute the
    lower triangular part of  Ht2
    '''
    time0 = time.clock(), time.time()
    log = logger.Logger(mycc.stdout, mycc.verbose)
    nocc, nvir = t2.shape[1:3]
    nocc2 = nocc*(nocc+1)//2
    if t1 is None:
        tau = t2[numpy.tril_indices(nocc)]
    else:
        tau = numpy.empty((nocc2,nvir,nvir))
        p1 = 0
        for i in range(nocc):
            p0, p1 = p1, p1 + i+1
            tau[p0:p1] = numpy.einsum('a,jb->jab', t1[i], t1[:i+1])
            tau[p0:p1] += t2[i,:i+1]
    taux = tau

    if mycc.direct:   # AO-direct CCSD
        if hasattr(eris, 'mo_coeff'):
            mo = eris.mo_coeff
        else:
            mo = _mo_without_core(mycc, mycc.mo_coeff)
        nao, nmo = mo.shape
        aos = numpy.asarray(mo[:,nocc:].T, order='F')
        tau = _ao2mo.nr_e2(tau.reshape(nocc2,nvir**2), aos, (0,nao,0,nao), 's1', 's1')
        tau = tau.reshape(nocc2,nao,nao)
        time0 = log.timer_debug1('vvvv-tau', *time0)

        max_memory = max(0, mycc.max_memory - lib.current_memory()[0])
        buf = eris._contract_vvvv_t2(tau, mycc.direct, out, max_memory, log)
        buf = buf.reshape(nocc2,nao,nao)
        Ht2tril = _ao2mo.nr_e2(buf, mo, (nocc,nmo,nocc,nmo), 's1', 's1')
        Ht2tril = Ht2tril.reshape(nocc2,nvir,nvir)

        if with_ovvv:
            #: tmp = numpy.einsum('ijcd,ka,kdcb->ijba', tau, t1, eris.ovvv)
            #: t2new -= tmp + tmp.transpose(1,0,3,2)
            tmp = _ao2mo.nr_e2(buf, mo, (nocc,nmo,0,nocc), 's1', 's1')
            Ht2tril -= lib.ddot(tmp.reshape(nocc2*nvir,nocc), t1).reshape(nocc2,nvir,nvir)
            tmp = _ao2mo.nr_e2(buf, mo, (0,nocc,nocc,nmo), 's1', 's1')
            #: Ht2tril -= numpy.einsum('xkb,ka->xab', tmp.reshape(-1,nocc,nvir), t1)
            tmp = lib.transpose(tmp.reshape(nocc2,nocc,nvir), axes=(0,2,1), out=buf)
            tmp = lib.ddot(tmp.reshape(nocc2*nvir,nocc), t1, 1,
                           numpy.ndarray((nocc2*nvir,nvir), buffer=tau), 0)
            tmp = lib.transpose(tmp.reshape(nocc2,nvir,nvir), axes=(0,2,1), out=buf)
            Ht2tril -= tmp.reshape(nocc2,nvir,nvir)
    else:
        max_memory = max(0, mycc.max_memory - lib.current_memory()[0])
        Ht2tril = eris._contract_vvvv_t2(taux, mycc.direct, out, max_memory, log)
    return Ht2tril

def _add_vvvv_full(mycc, t1, t2, eris, out=None, with_ovvv=False):
    '''Ht2 = numpy.einsum('ijcd,acdb->ijab', t2, vvvv)
    without using symmetry in t2 or Ht2
    '''
    assert(not with_ovvv)
    time0 = time.clock(), time.time()
    log = logger.Logger(mycc.stdout, mycc.verbose)
    nocc, nvir = t2.shape[1:3]
    if t1 is None:
        tau = t2
    else:
        tau = numpy.einsum('ia,jb->ijab', t1, t1)
        tau += t2
    max_memory = max(0, mycc.max_memory - lib.current_memory()[0])

    if mycc.direct:   # AO-direct CCSD
        if hasattr(eris, 'mo_coeff'):
            mo = eris.mo_coeff
        else:
            mo = _mo_without_core(mycc, mycc.mo_coeff)
        nao, nmo = mo.shape
        aos = numpy.asarray(mo[:,nocc:].T, order='F')
        tau = _ao2mo.nr_e2(tau.reshape(nocc**2,nvir,nvir), aos, (0,nao,0,nao), 's1', 's1')
        tau = tau.reshape(nocc,nocc,nao,nao)
        time0 = log.timer_debug1('vvvv-tau mo2ao', *time0)

        buf = eris._contract_vvvv_t2(tau, mycc.direct, out, max_memory, log)
        buf = buf.reshape(nocc**2,nao,nao)
        Ht2 = _ao2mo.nr_e2(buf, mo, (nocc,nmo,nocc,nmo), 's1', 's1')
    else:
        Ht2 = eris._contract_vvvv_t2(tau, mycc.direct, out, max_memory, log)

    return Ht2.reshape(t2.shape)


def _contract_vvvv_t2(mol, vvvv, t2, out=None, max_memory=2000, verbose=None):
    '''Ht2 = numpy.einsum('ijcd,acdb->ijab', t2, vvvv)

    Args:
        vvvv : None or integral object
            if vvvv is None, contract t2 to AO-integrals using AO-direct algorithm
    '''
    _dgemm = lib.numpy_helper._dgemm
    time0 = time.clock(), time.time()
    log = logger.new_logger(mol, verbose)

    nvira, nvirb = t2.shape[-2:]
    x2 = t2.reshape(-1,nvira,nvirb)
    nocc2 = x2.shape[0]
    nvir2 = nvira * nvirb
    Ht2 = numpy.ndarray(x2.shape, buffer=out)
    Ht2[:] = 0

    def contract_blk_(eri, i0, i1, j0, j1):
        ic = i1 - i0
        jc = j1 - j0
        #:Ht2[:,j0:j1] += numpy.einsum('xef,efab->xab', x2[:,i0:i1], eri)
        _dgemm('N', 'N', nocc2, jc*nvirb, ic*nvirb,
               x2.reshape(-1,nvir2), eri.reshape(-1,jc*nvirb),
               Ht2.reshape(-1,nvir2), 1, 1, i0*nvirb, 0, j0*nvirb)

        if i0 > j0:
            #:Ht2[:,i0:i1] += numpy.einsum('xef,abef->xab', x2[:,j0:j1], eri)
            _dgemm('N', 'T', nocc2, ic*nvirb, jc*nvirb,
                   x2.reshape(-1,nvir2), eri.reshape(-1,jc*nvirb),
                   Ht2.reshape(-1,nvir2), 1, 1, j0*nvirb, 0, i0*nvirb)

    if vvvv is None:   # AO-direct CCSD
        ao_loc = mol.ao_loc_nr()
        assert(nvira == nvirb == ao_loc[-1])

        intor = mol._add_suffix('int2e')
        ao2mopt = _ao2mo.AO2MOpt(mol, intor, 'CVHFnr_schwarz_cond',
                                 'CVHFsetnr_direct_scf')
        blksize = max(BLKMIN, numpy.sqrt(max_memory*.95e6/8/nvirb**2/2))
        blksize = int(min((nvira+3)/4, blksize))
        sh_ranges = ao2mo.outcore.balance_partition(ao_loc, blksize)
        blksize = max(x[2] for x in sh_ranges)
        eribuf = numpy.empty((blksize,blksize,nvirb,nvirb))
        loadbuf = numpy.empty((blksize,blksize,nvirb,nvirb))
        fint = gto.moleintor.getints4c

        for ip, (ish0, ish1, ni) in enumerate(sh_ranges):
            for jsh0, jsh1, nj in sh_ranges[:ip]:
                eri = fint(intor, mol._atm, mol._bas, mol._env,
                           shls_slice=(ish0,ish1,jsh0,jsh1), aosym='s2kl',
                           ao_loc=ao_loc, cintopt=ao2mopt._cintopt, out=eribuf)
                i0, i1 = ao_loc[ish0], ao_loc[ish1]
                j0, j1 = ao_loc[jsh0], ao_loc[jsh1]
                tmp = numpy.ndarray((i1-i0,nvirb,j1-j0,nvirb), buffer=loadbuf)
                _ccsd.libcc.CCload_eri(tmp.ctypes.data_as(ctypes.c_void_p),
                                       eri.ctypes.data_as(ctypes.c_void_p),
                                       (ctypes.c_int*4)(i0, i1, j0, j1),
                                       ctypes.c_int(nvirb))
                contract_blk_(tmp, i0, i1, j0, j1)
                time0 = log.timer_debug1('AO-vvvv [%d:%d,%d:%d]' %
                                         (ish0,ish1,jsh0,jsh1), *time0)

            eri = fint(intor, mol._atm, mol._bas, mol._env,
                       shls_slice=(ish0,ish1,ish0,ish1), aosym='s4',
                       ao_loc=ao_loc, cintopt=ao2mopt._cintopt, out=eribuf)
            i0, i1 = ao_loc[ish0], ao_loc[ish1]
            eri = lib.unpack_tril(eri, axis=0)
            tmp = numpy.ndarray((i1-i0,nvirb,i1-i0,nvirb), buffer=loadbuf)
            _ccsd.libcc.CCload_eri(tmp.ctypes.data_as(ctypes.c_void_p),
                                   eri.ctypes.data_as(ctypes.c_void_p),
                                   (ctypes.c_int*4)(i0, i1, i0, i1),
                                   ctypes.c_int(nvirb))
            eri = None
            contract_blk_(tmp, i0, i1, i0, i1)
            time0 = log.timer_debug1('AO-vvvv [%d:%d,%d:%d]' %
                                     (ish0,ish1,ish0,ish1), *time0)

    else:
        nvir_pair = nvirb * (nvirb+1) // 2
        unit = nvira*nvir_pair*2 + nvirb**2*nvira/4
<<<<<<< HEAD
        blksize = max(BLKMIN, numpy.sqrt(max_memory*.95e6/8/unit))
        blksize = int(min((nvira+3)/4, blksize))
=======
        blksize = int(min((nvira+3)/4, max(BLKMIN, numpy.sqrt(max_memory*.95e6/8/unit))))
>>>>>>> a2c78a8a

        tril2sq = lib.square_mat_in_trilu_indices(nvira)
        loadbuf = numpy.empty((blksize,blksize,nvirb,nvirb))
        def block_contract(wwbuf, i0, i1):
            off0 = i0*(i0+1)//2
            for j0, j1 in lib.prange(0, i1, blksize):
                eri = wwbuf[tril2sq[i0:i1,j0:j1]-off0]
                tmp = numpy.ndarray((i1-i0,nvirb,j1-j0,nvirb), buffer=loadbuf)
                _ccsd.libcc.CCload_eri(tmp.ctypes.data_as(ctypes.c_void_p),
                                       eri.ctypes.data_as(ctypes.c_void_p),
                                       (ctypes.c_int*4)(i0, i1, j0, j1),
                                       ctypes.c_int(nvirb))
                contract_blk_(tmp, i0, i1, j0, j1)

        with lib.call_in_background(block_contract) as bcontract:
            bcontract = block_contract
            readbuf = numpy.empty((blksize,nvira,nvir_pair))
            readbuf1 = numpy.empty_like(readbuf)
            for p0, p1 in lib.prange(0, nvira, blksize):
                off0 = p0*(p0+1)//2
                off1 = p1*(p1+1)//2
                buf = numpy.asarray(vvvv[off0:off1], order='C')
                bcontract(buf, p0, p1)
                time0 = log.timer_debug1('vvvv [%d:%d]'%(p0,p1), *time0)
    return Ht2.reshape(t2.shape)

def _unpack_t2_tril(t2tril, nocc, nvir, out=None, t2sym='jiba'):
    t2 = numpy.ndarray((nocc,nocc,nvir,nvir), buffer=out)
    idx,idy = numpy.tril_indices(nocc)
    if t2sym == 'jiba':
        t2[idy,idx] = t2tril.transpose(0,2,1)
        t2[idx,idy] = t2tril
    elif t2sym == '-jiba':
        t2[idy,idx] = -t2tril.transpose(0,2,1)
        t2[idx,idy] = t2tril
    elif t2sym == '-jiab':
        t2[idy,idx] =-t2tril
        t2[idx,idy] = t2tril
        t2[numpy.diag_indices(nocc)] = 0
    return t2

def _unpack_4fold(c2vec, nocc, nvir, anti_symm=True):
    t2 = numpy.zeros((nocc**2,nvir**2), dtype=c2vec.dtype)
    if nocc > 1 and nvir > 1:
        t2tril = c2vec.reshape(nocc*(nocc-1)//2,nvir*(nvir-1)//2)
        otril = numpy.tril_indices(nocc, k=-1)
        vtril = numpy.tril_indices(nvir, k=-1)
        lib.takebak_2d(t2, t2tril, otril[0]*nocc+otril[1], vtril[0]*nvir+vtril[1])
        lib.takebak_2d(t2, t2tril, otril[1]*nocc+otril[0], vtril[1]*nvir+vtril[0])
        if anti_symm:  # anti-symmetry when exchanging two particle indices
            t2tril = -t2tril
        lib.takebak_2d(t2, t2tril, otril[0]*nocc+otril[1], vtril[1]*nvir+vtril[0])
        lib.takebak_2d(t2, t2tril, otril[1]*nocc+otril[0], vtril[0]*nvir+vtril[1])
    return t2.reshape(nocc,nocc,nvir,nvir)


def get_nocc(mycc):
    if mycc._nocc is not None:
        return mycc._nocc
    elif mycc.frozen is None:
        nocc = numpy.count_nonzero(mycc.mo_occ > 0)
        assert(nocc > 0)
        return nocc
    elif isinstance(mycc.frozen, (int, numpy.integer)):
        nocc = numpy.count_nonzero(mycc.mo_occ > 0) - mycc.frozen
        assert(nocc > 0)
        return nocc
    else:
        occ_idx = mycc.mo_occ > 0
        occ_idx[list(mycc.frozen)] = False
        return numpy.count_nonzero(occ_idx)

def get_nmo(mycc):
    if mycc._nmo is not None:
        return mycc._nmo
    elif mycc.frozen is None:
        return len(mycc.mo_occ)
    elif isinstance(mycc.frozen, (int, numpy.integer)):
        return len(mycc.mo_occ) - mycc.frozen
    else:
        return len(mycc.mo_occ) - len(mycc.frozen)

def amplitudes_to_vector(t1, t2, out=None):
    nocc, nvir = t1.shape
    nov = nocc * nvir
    size = nov + nov*(nov+1)//2
    vector = numpy.ndarray(size, t1.dtype, buffer=out)
    vector[:nov] = t1.ravel()
    lib.pack_tril(t2.transpose(0,2,1,3).reshape(nov,nov), out=vector[nov:])
    return vector

def vector_to_amplitudes(vector, nmo, nocc):
    nvir = nmo - nocc
    nov = nocc * nvir
    t1 = vector[:nov].copy().reshape((nocc,nvir))
    t2 = lib.unpack_tril(vector[nov:])
    t2 = t2.reshape(nocc,nvir,nocc,nvir).transpose(0,2,1,3)
    return t1, numpy.asarray(t2, order='C')

def amplitudes_to_vector_s4(t1, t2, out=None):
    nocc, nvir = t1.shape
    nov = nocc * nvir
    size = nov + nocc*(nocc-1)//2*nvir*(nvir-1)//2
    vector = numpy.ndarray(size, t1.dtype, buffer=out)
    vector[:nov] = t1.ravel()
    otril = numpy.tril_indices(nocc, k=-1)
    vtril = numpy.tril_indices(nvir, k=-1)
    lib.take_2d(t2.reshape(nocc**2,nvir**2), otril[0]*nocc+otril[1],
                vtril[0]*nvir+vtril[1], out=vector[nov:])
    return vector

def vector_to_amplitudes_s4(vector, nmo, nocc):
    nvir = nmo - nocc
    nov = nocc * nvir
    size = nov + nocc*(nocc-1)//2*nvir*(nvir-1)//2
    t1 = vector[:nov].copy().reshape(nocc,nvir)
    t2 = numpy.zeros((nocc,nocc,nvir,nvir), dtype=vector.dtype)
    t2 = _unpack_4fold(vector[nov:size], nocc, nvir)
    return t1, t2


def energy(mycc, t1, t2, eris):
    '''CCSD correlation energy'''
    nocc, nvir = t1.shape
    fock = eris.fock
    e = numpy.einsum('ia,ia', fock[:nocc,nocc:], t1) * 2
    max_memory = mycc.max_memory - lib.current_memory()[0]
    blksize = int(min(nvir, max(BLKMIN, max_memory*.3e6/8/(nocc**2*nvir))))
    for p0, p1 in lib.prange(0, nvir, blksize):
        eris_ovvo = eris.ovvo[:,p0:p1]
        tau = t2[:,:,p0:p1] + numpy.einsum('ia,jb->ijab', t1[:,p0:p1], t1)
        e += 2 * numpy.einsum('ijab,iabj', tau, eris_ovvo)
        e -=     numpy.einsum('jiab,iabj', tau, eris_ovvo)
    return e


def as_scanner(cc):
    '''Generating a scanner/solver for CCSD PES.

    The returned solver is a function. This function requires one argument
    "mol" as input and returns total CCSD energy.

    The solver will automatically use the results of last calculation as the
    initial guess of the new calculation.  All parameters assigned in the
    CCSD and the underlying SCF objects (conv_tol, max_memory etc) are
    automatically applied in the solver.

    Note scanner has side effects.  It may change many underlying objects
    (_scf, with_df, with_x2c, ...) during calculation.

    Examples::

        >>> from pyscf import gto, scf, cc
        >>> mol = gto.M(atom='H 0 0 0; F 0 0 1')
        >>> cc_scanner = cc.CCSD(scf.RHF(mol)).as_scanner()
        >>> e_tot, grad = cc_scanner(gto.M(atom='H 0 0 0; F 0 0 1.1'))
        >>> e_tot, grad = cc_scanner(gto.M(atom='H 0 0 0; F 0 0 1.5'))
    '''
    logger.info(cc, 'Set %s as a scanner', cc.__class__)
    class CCSD_Scanner(cc.__class__, lib.SinglePointScanner):
        def __init__(self, cc):
            self.__dict__.update(cc.__dict__)
            self._scf = cc._scf.as_scanner()
        def __call__(self, mol):
            mf_scanner = self._scf
            mf_scanner(mol)
            self.mol = mol
            self.mo_coeff = mf_scanner.mo_coeff
            self.mo_occ = mf_scanner.mo_occ
            self.kernel(self.t1, self.t2)[0]
            return self.e_tot
    return CCSD_Scanner(cc)


class CCSD(lib.StreamObject):
    '''restricted CCSD

    Attributes:
        verbose : int
            Print level.  Default value equals to :class:`Mole.verbose`
        max_memory : float or int
            Allowed memory in MB.  Default value equals to :class:`Mole.max_memory`
        conv_tol : float
            converge threshold.  Default is 1e-7.
        conv_tol_normt : float
            converge threshold for norm(t1,t2).  Default is 1e-5.
        max_cycle : int
            max number of iterations.  Default is 50.
        diis_space : int
            DIIS space size.  Default is 6.
        diis_start_cycle : int
            The step to start DIIS.  Default is 0.
        direct : bool
            AO-direct CCSD. Default is False.
        frozen : int or list
            If integer is given, the inner-most orbitals are frozen from CC
            amplitudes.  Given the orbital indices (0-based) in a list, both
            occupied and virtual orbitals can be frozen in CC calculation.

            >>> mol = gto.M(atom = 'H 0 0 0; F 0 0 1.1', basis = 'ccpvdz')
            >>> mf = scf.RHF(mol).run()
            >>> # freeze 2 core orbitals
            >>> mycc = cc.CCSD(mf).set(frozen = 2).run()
            >>> # freeze 2 core orbitals and 3 high lying unoccupied orbitals
            >>> mycc.set(frozen = [0,1,16,17,18]).run()

    Saved results

        converged : bool
            CCSD converged or not
        e_corr : float
            CCSD correlation correction
        e_tot : float
            Total CCSD energy (HF + correlation)
        t1, t2 : 
            T amplitudes t1[i,a], t2[i,j,a,b]  (i,j in occ, a,b in virt)
        l1, l2 : 
            Lambda amplitudes l1[i,a], l2[i,j,a,b]  (i,j in occ, a,b in virt)
    '''
    def __init__(self, mf, frozen=0, mo_coeff=None, mo_occ=None):
        from pyscf import gto
        if isinstance(mf, gto.Mole):
            raise RuntimeError('''
You see this error message because of the API updates in pyscf v0.10.
In the new API, the first argument of CC class is HF objects.  Please see
http://sunqm.net/pyscf/code-rule.html#api-rules for the details of API conventions''')

        if 'dft' in str(mf.__module__):
            raise RuntimeError('CCSD Warning: The first argument mf is a DFT object. '
                               'CCSD calculation should be used with HF object')

        if mo_coeff  is None: mo_coeff  = mf.mo_coeff
        if mo_occ    is None: mo_occ    = mf.mo_occ

        self.mol = mf.mol
        self._scf = mf
        self.verbose = self.mol.verbose
        self.stdout = self.mol.stdout
        self.max_memory = mf.max_memory

        self.max_cycle = 50
        self.conv_tol = 1e-7
        self.conv_tol_normt = 1e-5
        self.diis_space = 6
        self.diis_file = None
        self.diis_start_cycle = 0
# FIXME: Should we avoid DIIS starting early?
        self.diis_start_energy_diff = 1e9
        self.direct = False
        self.cc2 = False

        self.frozen = frozen

##################################################
# don't modify the following attributes, they are not input options
        self.mo_coeff = mo_coeff
        self.mo_occ = mo_occ
        self.converged = False
        self.converged_lambda = False
        self.emp2 = None
        self.e_corr = None
        self.t1 = None
        self.t2 = None
        self.l1 = None
        self.l2 = None
        self._nocc = None
        self._nmo = None
        self.chkfile = None

        self._keys = set(self.__dict__.keys())

    @property
    def ecc(self):
        return self.e_corr

    @property
    def e_tot(self):
        return self.e_corr + self._scf.e_tot

    @property
    def nocc(self):
        return self.get_nocc()
    @nocc.setter
    def nocc(self, n):
        self._nocc = n

    @property
    def nmo(self):
        return self.get_nmo()
    @nmo.setter
    def nmo(self, n):
        self._nmo = n

    get_nocc = get_nocc
    get_nmo = get_nmo

    def dump_flags(self):
        log = logger.Logger(self.stdout, self.verbose)
        log.info('')
        log.info('******** %s flags ********', self.__class__)
        log.info('CC2 = %g', self.cc2)
        log.info('CCSD nocc = %s, nmo = %s', self.nocc, self.nmo)
        if self.frozen is not 0:
            log.info('frozen orbitals %s', self.frozen)
        log.info('max_cycle = %d', self.max_cycle)
        log.info('direct = %d', self.direct)
        log.info('conv_tol = %g', self.conv_tol)
        log.info('conv_tol_normt = %s', self.conv_tol_normt)
        log.info('diis_space = %d', self.diis_space)
        #log.info('diis_file = %s', self.diis_file)
        log.info('diis_start_cycle = %d', self.diis_start_cycle)
        log.info('diis_start_energy_diff = %g', self.diis_start_energy_diff)
        log.info('max_memory %d MB (current use %d MB)',
                 self.max_memory, lib.current_memory()[0])
        return self

    def get_init_guess(self, eris=None):
        if eris is None: eris = self.ao2mo(self.mo_coeff)
        return self.init_amps(eris)[1:]
    def init_amps(self, eris):
        time0 = time.clock(), time.time()
        mo_e = eris.fock.diagonal()
        nocc = self.nocc
        nvir = mo_e.size - nocc
        eia = mo_e[:nocc,None] - mo_e[None,nocc:]
        t1 = eris.fock[:nocc,nocc:] / eia
        t2 = numpy.empty((nocc,nocc,nvir,nvir))
        max_memory = self.max_memory - lib.current_memory()[0]
        blksize = int(min(nvir, max(BLKMIN, max_memory*.3e6/8/(nocc**2*nvir))))
        self.emp2 = 0
        for p0, p1 in lib.prange(0, nvir, blksize):
            eris_ovvo = eris.ovvo[:,p0:p1]
            t2[:,:,p0:p1] = (eris_ovvo.transpose(0,3,1,2)
                             / lib.direct_sum('ia,jb->ijab', eia[:,p0:p1], eia))
            self.emp2 += 2 * numpy.einsum('ijab,iabj', t2[:,:,p0:p1], eris_ovvo)
            self.emp2 -=     numpy.einsum('jiab,iabj', t2[:,:,p0:p1], eris_ovvo)

        logger.info(self, 'Init t2, MP2 energy = %.15g', self.emp2)
        logger.timer(self, 'init mp2', *time0)
        return self.emp2, t1, t2

    energy = energy
    _add_vvvv = _add_vvvv
    update_amps = update_amps

    def kernel(self, t1=None, t2=None, eris=None):
        return self.ccsd(t1, t2, eris)
    def ccsd(self, t1=None, t2=None, eris=None):
        assert(self.mo_coeff is not None)
        assert(self.mo_occ is not None)
        if self.verbose >= logger.WARN:
            self.check_sanity()
        self.dump_flags()

        if eris is None:
            eris = self.ao2mo(self.mo_coeff)
        self.converged, self.e_corr, self.t1, self.t2 = \
                kernel(self, eris, t1, t2, max_cycle=self.max_cycle,
                       tol=self.conv_tol, tolnormt=self.conv_tol_normt,
                       verbose=self.verbose)
        if self.converged:
            logger.info(self, '%s converged', self.__class__.__name__)
        else:
            logger.note(self, '%s not converged', self.__class__.__name__)
        if self._scf.e_tot == 0:
            logger.note(self, 'E_corr = %.16g', self.e_corr)
        else:
            logger.note(self, 'E(%s) = %.16g  E_corr = %.16g',
                        self.__class__.__name__, self.e_tot, self.e_corr)
        return self.e_corr, self.t1, self.t2

    as_scanner = as_scanner


    def solve_lambda(self, t1=None, t2=None, l1=None, l2=None,
                     eris=None):
        from pyscf.cc import ccsd_lambda
        if t1 is None: t1 = self.t1
        if t2 is None: t2 = self.t2
        if eris is None: eris = self.ao2mo(self.mo_coeff)
        self.converged_lambda, self.l1, self.l2 = \
                ccsd_lambda.kernel(self, eris, t1, t2, l1, l2,
                                   max_cycle=self.max_cycle,
                                   tol=self.conv_tol_normt,
                                   verbose=self.verbose)
        return self.l1, self.l2

    def ccsd_t(self, t1=None, t2=None, eris=None):
        from pyscf.cc import ccsd_t
        if t1 is None: t1 = self.t1
        if t2 is None: t2 = self.t2
        if eris is None: eris = self.ao2mo(self.mo_coeff)
        return ccsd_t.kernel(self, eris, t1, t2, self.verbose)

    def ipccsd(self, nroots=1, left=False, koopmans=False, guess=None,
               partition=None, eris=None):
        from pyscf.cc import eom_rccsd
        return eom_rccsd.EOMIP(self).kernel(nroots, left, koopmans, guess,
                                            partition, eris)

    def eaccsd(self, nroots=1, left=False, koopmans=False, guess=None,
               partition=None, eris=None):
        from pyscf.cc import eom_rccsd
        return eom_rccsd.EOMEA(self).kernel(nroots, left, koopmans, guess,
                                            partition, eris)

    def eeccsd(self, nroots=1, koopmans=False, guess=None, eris=None):
        from pyscf.cc import eom_rccsd
        return eom_rccsd.EOMEE(self).kernel(nroots, koopmans, guess, eris)

    def make_rdm1(self, t1=None, t2=None, l1=None, l2=None):
        '''Un-relaxed 1-particle density matrix in MO space'''
        from pyscf.cc import ccsd_rdm
        if t1 is None: t1 = self.t1
        if t2 is None: t2 = self.t2
        if l1 is None: l1 = self.l1
        if l2 is None: l2 = self.l2
        if l1 is None: l1, l2 = self.solve_lambda(t1, t2)
        return ccsd_rdm.make_rdm1(self, t1, t2, l1, l2)

    def make_rdm2(self, t1=None, t2=None, l1=None, l2=None):
        '''2-particle density matrix in MO space.  The density matrix is
        stored as

        dm2[p,r,q,s] = <p^+ q^+ s r>
        '''
        from pyscf.cc import ccsd_rdm
        if t1 is None: t1 = self.t1
        if t2 is None: t2 = self.t2
        if l1 is None: l1 = self.l1
        if l2 is None: l2 = self.l2
        if l1 is None: l1, l2 = self.solve_lambda(t1, t2)
        return ccsd_rdm.make_rdm2(self, t1, t2, l1, l2)

    def nuc_grad_method(self):
        from pyscf.cc import ccsd_grad
        return ccsd_grad.Gradients(self)

    def ao2mo(self, mo_coeff=None):
        # Pseudo code how eris are implemented:
        # nocc = self.nocc
        # nmo = self.nmo
        # nvir = nmo - nocc
        # eris = _ChemistsERIs()
        # eri = ao2mo.incore.full(self._scf._eri, mo_coeff)
        # eri = ao2mo.restore(1, eri, nmo)
        # eris.oooo = eri[:nocc,:nocc,:nocc,:nocc].copy()
        # eris.ovoo = eri[:nocc,nocc:,:nocc,:nocc].copy()
        # eris.ovvo = eri[nocc:,:nocc,:nocc,nocc:].copy()
        # eris.oovv = eri[:nocc,:nocc,nocc:,nocc:].copy()
        # ovvv = eri[:nocc,nocc:,nocc:,nocc:].copy()
        # eris.ovvv = lib.pack_tril(ovvv.reshape(-1,nvir,nvir))
        # eris.vvvv = ao2mo.restore(4, eri[nocc:,nocc:,nocc:,nocc:], nvir)
        # eris.fock = numpy.diag(self._scf.mo_energy)
        # return eris

        nmo = self.nmo
        nao = self.mo_coeff.shape[0]
        nmo_pair = nmo * (nmo+1) // 2
        nao_pair = nao * (nao+1) // 2
        mem_incore = (max(nao_pair**2, nmo**4) + nmo_pair**2) * 8/1e6
        mem_now = lib.current_memory()[0]
        if (self._scf._eri is not None and
            (mem_incore+mem_now < self.max_memory) or self.mol.incore_anyway):
            return _make_eris_incore(self, mo_coeff)

        elif hasattr(self._scf, 'with_df'):
            logger.warn(self, 'CCSD detected DF being used in the HF object. '
                        'MO integrals are computed based on the DF 3-index tensors.\n'
                        'It\'s recommended to use dfccsd.CCSD for the '
                        'DF-CCSD calculations')
            return _make_df_eris_outcore(self, mo_coeff)

        else:
            return _make_eris_outcore(self, mo_coeff)

    def diis(self, t1, t2, istep, normt, de, adiis):
        return self.diis_(t1, t2, istep, normt, de, adiis)
    def diis_(self, t1, t2, istep, normt, de, adiis):
        if (istep > self.diis_start_cycle and
            abs(de) < self.diis_start_energy_diff):
            vec = self.amplitudes_to_vector(t1, t2)
            t1, t2 = self.vector_to_amplitudes(adiis.update(vec))
            logger.debug1(self, 'DIIS for step %d', istep)
        return t1, t2

    def amplitudes_to_vector(self, t1, t2, out=None):
        return amplitudes_to_vector(t1, t2, out)

    def vector_to_amplitudes(self, vec, nmo=None, nocc=None):
        if nocc is None: nocc = self.nocc
        if nmo is None: nmo = self.nmo
        return vector_to_amplitudes(vec, nmo, nocc)

    def dump_chk(self, t1_t2=None, frozen=None, mo_coeff=None, mo_occ=None):
        if t1_t2 is None:
            t1, t2 = self.t1, self.t2
        else:
            t1, t2 = t1_t2
        if frozen is None: frozen = self.frozen
        cc_chk = {'e_corr': self.e_corr,
                  't1': t1,
                  't2': t2,
                  'frozen': frozen}

        if mo_coeff is not None: cc_chk['mo_coeff'] = mo_coeff
        if mo_occ is not None: cc_chk['mo_occ'] = mo_occ
        if self._nmo is not None: cc_chk['_nmo'] = self._nmo
        if self._nocc is not None: cc_chk['_nocc'] = self._nocc

        if self.chkfile is not None:
            chkfile = self.chkfile
        else:
            chkfile = self._scf.chkfile
        lib.chkfile.save(chkfile, 'ccsd', cc_chk)

CC = CCSD


class _ChemistsERIs:
    '''(pq|rs)'''
    def __init__(self):
        self.mol = None
        self.mo_coeff = None
        self.nocc = None
        self.fock = None

        self.oooo = None
        self.ovoo = None
        self.oovv = None
        self.ovvo = None
        self.ovov = None
        self.ovvv = None
        self.vvvv = None

    def _common_init_(self, mycc, mo_coeff=None):
        if mo_coeff is None:
            mo_coeff = mycc.mo_coeff
        self.mo_coeff = mo_coeff = _mo_without_core(mycc, mo_coeff)
# Note: Recomputed fock matrix since SCF may not be fully converged.
        dm = mycc._scf.make_rdm1(mycc.mo_coeff, mycc.mo_occ)
        fockao = mycc._scf.get_hcore() + mycc._scf.get_veff(mycc.mol, dm)
        self.fock = reduce(numpy.dot, (mo_coeff.T, fockao, mo_coeff))
        self.nocc = mycc.nocc
        self.mol = mycc.mol
        return self

    def _contract_vvvv_t2(self, t2, direct=False, out=None, max_memory=2000,
                          verbose=None):
        if direct:  # AO-direct contraction
            vvvv = None
        else:
            vvvv = self.vvvv
        return _contract_vvvv_t2(self.mol, vvvv, t2, out, max_memory, verbose)

    def _contract_vvvv_oov(self, mycc, r2, out=None):
        raise NotImplementedError

    def _contract_vvvv_ovv(self, mycc, r2, out=None):
        raise NotImplementedError

def _make_eris_incore(mycc, mo_coeff=None):
    cput0 = (time.clock(), time.time())
    eris = _ChemistsERIs()
    eris._common_init_(mycc, mo_coeff)
    nocc = eris.nocc
    nmo = eris.fock.shape[0]
    nvir = nmo - nocc

    eri1 = ao2mo.incore.full(mycc._scf._eri, eris.mo_coeff)
    #:eri1 = ao2mo.restore(1, eri1, nmo)
    #:eris.oooo = eri1[:nocc,:nocc,:nocc,:nocc].copy()
    #:eris.ovoo = eri1[:nocc,nocc:,:nocc,:nocc].copy()
    #:eris.ovvo = eri1[:nocc,nocc:,nocc:,:nocc].copy()
    #:eris.oovv = eri1[:nocc,:nocc,nocc:,nocc:].copy()
    #:ovvv = eri1[:nocc,nocc:,nocc:,nocc:].copy()
    #:eris.ovvv = lib.pack_tril(ovvv.reshape(-1,nvir,nvir)).reshape(nocc,nvir,-1)
    #:eris.vvvv = ao2mo.restore(4, eri1[nocc:,nocc:,nocc:,nocc:], nvir)
    nvir_pair = nvir * (nvir+1) // 2
    eris.oooo = numpy.empty((nocc,nocc,nocc,nocc))
    eris.ovoo = numpy.empty((nocc,nvir,nocc,nocc))
    eris.ovvo = numpy.empty((nocc,nvir,nvir,nocc))
    eris.ovvv = numpy.empty((nocc,nvir,nvir_pair))
    eris.vvvv = numpy.empty((nvir_pair,nvir_pair))

    ij = 0
    outbuf = numpy.empty((nmo,nmo,nmo))
    oovv = numpy.empty((nocc,nocc,nvir,nvir))
    for i in range(nocc):
        buf = lib.unpack_tril(eri1[ij:ij+i+1], out=outbuf[:i+1])
        for j in range(i+1):
            eris.oooo[i,j] = eris.oooo[j,i] = buf[j,:nocc,:nocc]
            oovv[i,j] = oovv[j,i] = buf[j,nocc:,nocc:]
        ij += i + 1
    eris.oovv = oovv
    oovv = None

    ij1 = 0
    for i in range(nocc,nmo):
        buf = lib.unpack_tril(eri1[ij:ij+i+1], out=outbuf[:i+1])
        eris.ovoo[:,i-nocc] = buf[:nocc,:nocc,:nocc]
        eris.ovvo[:,i-nocc] = buf[:nocc,nocc:,:nocc]
        eris.ovvv[:,i-nocc] = lib.pack_tril(buf[:nocc,nocc:,nocc:])
        dij = i - nocc + 1
        lib.pack_tril(buf[nocc:i+1,nocc:,nocc:],
                      out=eris.vvvv[ij1:ij1+dij])
        ij += i + 1
        ij1 += dij
    logger.timer(mycc, 'CCSD integral transformation', *cput0)
    return eris

def _make_eris_outcore(mycc, mo_coeff=None):
    cput0 = (time.clock(), time.time())
    log = logger.Logger(mycc.stdout, mycc.verbose)
    eris = _ChemistsERIs()
    eris._common_init_(mycc, mo_coeff)

    mol = mycc.mol
    mo_coeff = eris.mo_coeff
    nocc = eris.nocc
    nao, nmo = mo_coeff.shape
    nvir = nmo - nocc
    orbo = mo_coeff[:,:nocc]
    orbv = mo_coeff[:,nocc:]
    nvpair = nvir * (nvir+1) // 2
    eris.feri1 = lib.H5TmpFile()
    eris.oooo = eris.feri1.create_dataset('oooo', (nocc,nocc,nocc,nocc), 'f8')
    eris.oovv = eris.feri1.create_dataset('oovv', (nocc,nocc,nvir,nvir), 'f8', chunks=(nocc,nocc,1,nvir))
    eris.ovoo = eris.feri1.create_dataset('ovoo', (nocc,nvir,nocc,nocc), 'f8', chunks=(nocc,1,nocc,nocc))
    eris.ovvo = eris.feri1.create_dataset('ovvo', (nocc,nvir,nvir,nocc), 'f8', chunks=(nocc,1,nvir,nocc))
    eris.ovvv = eris.feri1.create_dataset('ovvv', (nocc,nvir,nvpair), 'f8', chunks=(nocc,1,nvpair))

    oovv = numpy.empty((nocc,nocc,nvir,nvir))
    def save_occ_frac(p0, p1, eri):
        eri = eri.reshape(p1-p0,nocc,nmo,nmo)
        eris.oooo[p0:p1] = eri[:,:,:nocc,:nocc]
        eris.oovv[p0:p1] = eri[:,:,nocc:,nocc:]

    def save_vir_frac(p0, p1, eri):
        eri = eri.reshape(p1-p0,nocc,nmo,nmo)
        eris.ovoo[:,p0:p1] = eri[:,:,:nocc,:nocc].transpose(1,0,2,3)
        eris.ovvo[:,p0:p1] = eri[:,:,nocc:,:nocc].transpose(1,0,2,3)
        vvv = lib.pack_tril(eri[:,:,nocc:,nocc:].reshape((p1-p0)*nocc,nvir,nvir))
        eris.ovvv[:,p0:p1] = vvv.reshape(p1-p0,nocc,nvpair).transpose(1,0,2)

    cput1 = time.clock(), time.time()
    if not mycc.direct:
        max_memory = max(2000, mycc.max_memory-lib.current_memory()[0])
        eris.feri2 = lib.H5TmpFile()
        ao2mo.full(mol, orbv, eris.feri2, max_memory=max_memory, verbose=log)
        eris.vvvv = eris.feri2['eri_mo']
        cput1 = log.timer_debug1('transforming vvvv', *cput1)

    fswap = lib.H5TmpFile()
    mo_coeff = numpy.asarray(mo_coeff, order='F')
    max_memory = max(2000, mycc.max_memory-lib.current_memory()[0])
    int2e = mol._add_suffix('int2e')
    ao2mo.outcore.half_e1(mol, (mo_coeff,mo_coeff[:,:nocc]), fswap, int2e,
                          's4', 1, max_memory, verbose=log)

    ao_loc = mol.ao_loc_nr()
    nao_pair = nao * (nao+1) // 2
    blksize = int(min(8e9,max_memory*.5e6)/8/(nao_pair+nmo**2)/nocc)
    blksize = max(1, min(nmo*nocc, blksize))
    fload = ao2mo.outcore._load_from_h5g
    def prefetch(p0, p1, rowmax, buf):
        p0, p1 = p1, min(rowmax, p1+blksize)
        if p0 < p1:
            fload(fswap['0'], p0*nocc, p1*nocc, buf)

    buf = numpy.empty((blksize*nocc,nao_pair))
    buf_prefetch = numpy.empty_like(buf)
    outbuf = numpy.empty((blksize*nocc,nmo**2))
    with lib.call_in_background(prefetch) as bprefetch:
        fload(fswap['0'], 0, min(nocc,blksize)*nocc, buf_prefetch)
        for p0, p1 in lib.prange(0, nocc, blksize):
            nrow = (p1 - p0) * nocc
            buf, buf_prefetch = buf_prefetch, buf
            bprefetch(p0, p1, nocc, buf_prefetch)
            dat = ao2mo._ao2mo.nr_e2(buf[:nrow], mo_coeff, (0,nmo,0,nmo),
                                     's4', 's1', out=outbuf, ao_loc=ao_loc)
            save_occ_frac(p0, p1, dat)

        fload(fswap['0'], nocc**2, min(nmo,nocc+blksize)*nocc, buf_prefetch)
        for p0, p1 in lib.prange(0, nvir, blksize):
            nrow = (p1 - p0) * nocc
            buf, buf_prefetch = buf_prefetch, buf
            bprefetch(nocc+p0, nocc+p1, nmo, buf_prefetch)
            dat = ao2mo._ao2mo.nr_e2(buf[:nrow], mo_coeff, (0,nmo,0,nmo),
                                     's4', 's1', out=outbuf, ao_loc=ao_loc)
            save_vir_frac(p0, p1, dat)

    cput1 = log.timer_debug1('transforming oppp', *cput1)
    log.timer('CCSD integral transformation', *cput0)
    return eris

def _make_df_eris_outcore(mycc, mo_coeff=None):
    cput0 = (time.clock(), time.time())
    log = logger.Logger(mycc.stdout, mycc.verbose)
    eris = _ChemistsERIs()
    eris._common_init_(mycc, mo_coeff)

    mol = mycc.mol
    mo_coeff = numpy.asarray(eris.mo_coeff, order='F')
    nocc = eris.nocc
    nao, nmo = mo_coeff.shape
    nvir = nmo - nocc
    nvir_pair = nvir*(nvir+1)//2
    orbo = mo_coeff[:,:nocc]
    orbv = mo_coeff[:,nocc:]
    oooo = numpy.zeros((nocc*nocc,nocc*nocc))
    ovoo = numpy.zeros((nocc*nvir,nocc*nocc))
    oovv = numpy.zeros((nocc*nocc,nvir*nvir))
    ovvo = numpy.zeros((nocc*nvir,nvir*nocc))
    ovvv = numpy.zeros((nocc*nvir,nvir_pair))
    vvvv = numpy.zeros((nvir_pair,nvir_pair))

    naux = mycc._scf.with_df.get_naoaux()
    Loo = numpy.empty((naux,nocc,nocc))
    Lov = numpy.empty((naux,nocc,nvir))
    Lvo = numpy.empty((naux,nvir,nocc))
    Lvv = numpy.empty((naux,nvir_pair))
    ijslice = (0, nmo, 0, nmo)
    Lpq = None
    p1 = 0
    for eri1 in mycc._scf.with_df.loop():
        Lpq = _ao2mo.nr_e2(eri1, mo_coeff, ijslice, aosym='s2', out=Lpq).reshape(-1,nmo,nmo)
        p0, p1 = p1, p1 + Lpq.shape[0]
        Loo[p0:p1] = Lpq[:,:nocc,:nocc]
        Lov[p0:p1] = Lpq[:,:nocc,nocc:]
        Lvo[p0:p1] = Lpq[:,nocc:,:nocc]
        Lvv[p0:p1] = lib.pack_tril(Lpq[:,nocc:,nocc:].reshape(-1,nvir,nvir))
    Loo = Loo.reshape(naux,nocc*nocc)
    Lov = Lov.reshape(naux,nocc*nvir)
    Lvo = Lvo.reshape(naux,nocc*nvir)

    eris.feri1 = lib.H5TmpFile()
    eris.oooo = eris.feri1.create_dataset('oooo', (nocc,nocc,nocc,nocc), 'f8')
    eris.oovv = eris.feri1.create_dataset('oovv', (nocc,nocc,nvir,nvir), 'f8', chunks=(nocc,nocc,1,nvir))
    eris.ovoo = eris.feri1.create_dataset('ovoo', (nocc,nvir,nocc,nocc), 'f8', chunks=(nocc,1,nocc,nocc))
    eris.ovvo = eris.feri1.create_dataset('ovvo', (nocc,nvir,nvir,nocc), 'f8', chunks=(nocc,1,nvir,nocc))
    eris.ovvv = eris.feri1.create_dataset('ovvv', (nocc,nvir,nvir_pair), 'f8', chunks=(nocc,1,nvir_pair))
    eris.vvvv = eris.feri1.create_dataset('vvvv', (nvir_pair,nvir_pair), 'f8')
    eris.oooo[:] = lib.ddot(Loo.T, Loo).reshape(nocc,nocc,nocc,nocc)
    eris.ovoo[:] = lib.ddot(Lov.T, Loo).reshape(nocc,nvir,nocc,nocc)
    eris.oovv[:] = lib.unpack_tril(lib.ddot(Loo.T, Lvv)).reshape(nocc,nocc,nvir,nvir)
    eris.ovvo[:] = lib.ddot(Lov.T, Lvo).reshape(nocc,nvir,nvir,nocc)
    eris.ovvv[:] = lib.ddot(Lov.T, Lvv).reshape(nocc,nvir,nvir_pair)
    eris.vvvv[:] = lib.ddot(Lvv.T, Lvv)
    log.timer('CCSD integral transformation', *cput0)
    return eris

def get_moidx(cc):
    moidx = numpy.ones(cc.mo_occ.size, dtype=numpy.bool)
    if cc.frozen is None:
        pass
    elif isinstance(cc.frozen, (int, numpy.integer)):
        moidx[:cc.frozen] = False
    elif len(cc.frozen) > 0:
        moidx[list(cc.frozen)] = False
    return moidx
def _mo_without_core(cc, mo):
    return mo[:,get_moidx(cc)]

def _fp(nocc, nvir):
    '''Total float points'''
    return (nocc**3*nvir**2*2 + nocc**2*nvir**3*2 +     # Ftilde
            nocc**4*nvir*2 * 2 + nocc**4*nvir**2*2 +    # Wijkl
            nocc*nvir**4*2 * 2 +                        # Wabcd
            nocc**2*nvir**3*2 + nocc**3*nvir**2*2 +
            nocc**3*nvir**3*2 + nocc**3*nvir**3*2 +
            nocc**2*nvir**3*2 + nocc**3*nvir**2*2 +     # Wiabj
            nocc**2*nvir**3*2 + nocc**3*nvir**2*2 +     # t1
            nocc**3*nvir**2*2 * 2 + nocc**4*nvir**2*2 +
            nocc*(nocc+1)/2*nvir**4*2 +                 # vvvv
            nocc**2*nvir**3*2 * 2 + nocc**3*nvir**2*2 * 2 +     # t2
            nocc**3*nvir**3*2 +
            nocc**3*nvir**3*2 * 2 + nocc**3*nvir**2*2 * 4)      # Wiabj


if __name__ == '__main__':
    from pyscf import gto
    from pyscf import scf

    mol = gto.Mole()
    mol.atom = [
        [8 , (0. , 0.     , 0.)],
        [1 , (0. , -0.757 , 0.587)],
        [1 , (0. , 0.757  , 0.587)]]

    mol.basis = {'H': 'cc-pvdz',
                 'O': 'cc-pvdz',}
    mol.build()
    rhf = scf.RHF(mol)
    rhf.scf() # -76.0267656731

    mf = rhf.density_fit(auxbasis='weigend')
    mf._eri = None
    mcc = CCSD(mf)
    eris = mcc.ao2mo()
    emp2, t1, t2 = mcc.init_amps(eris)
    print(abs(t2).sum() - 4.9318753386922278)
    print(emp2 - -0.20401737899811551)
    t1, t2 = update_amps(mcc, t1, t2, eris)
    print(abs(t1).sum() - 0.046961325647584914)
    print(abs(t2).sum() - 5.378260578551683   )

    mcc = CCSD(rhf)
    eris = mcc.ao2mo()
    emp2, t1, t2 = mcc.init_amps(eris)
    print(abs(t2).sum() - 4.9556571218177)
    print(emp2 - -0.2040199672883385)
    t1, t2 = update_amps(mcc, t1, t2, eris)
    print(abs(t1).sum()-0.0475038989126)
    print(abs(t2).sum()-5.401823846018721)
    print(energy(mcc, t1, t2, eris) - -0.208967840546667)
    t1, t2 = update_amps(mcc, t1, t2, eris)
    print(energy(mcc, t1, t2, eris) - -0.212173678670510)
    print(abs(t1).sum() - 0.05470123093500083)
    print(abs(t2).sum() - 5.5605208391876539)

    mcc.ccsd()
    print(mcc.ecc - -0.213343234198275)
    print(abs(mcc.t2).sum() - 5.63970304662375)

    mcc.max_memory = 1
    mcc.direct = True
    mcc.ccsd()
    print(mcc.ecc - -0.213343234198275)
    print(abs(mcc.t2).sum() - 5.63970304662375)

    e, v = mcc.ipccsd(nroots=3)
    print(e[0] - 0.43356041409195489)
    print(e[1] - 0.51876598058509493)
    print(e[2] - 0.6782879569941862 )

    e, v = mcc.eeccsd(nroots=4)
    print(e[0] - 0.2757159395886167)
    print(e[1] - 0.2757159395886167)
    print(e[2] - 0.2757159395886167)
    print(e[3] - 0.3005716731825082)<|MERGE_RESOLUTION|>--- conflicted
+++ resolved
@@ -91,19 +91,13 @@
     fvv[numpy.diag_indices(nvir)] = 0
     fvv -= .5 * numpy.einsum('ia,ib->ab', t1, fock[:nocc,nocc:])
 
-<<<<<<< HEAD
     fswap = lib.H5TmpFile()
     fwVOov, fwVooV = _add_ovvv_(mycc, t1, t2, eris, fvv, t1new, t2new, fswap)
     time1 = log.timer_debug1('ovvv', *time1)
 
-    unit = nocc**2*nvir*7 + nocc**3
+    unit = nocc**2*nvir*7 + nocc**3 + nocc*nvir**2
     max_memory = max(0, mycc.max_memory - lib.current_memory()[0])
     blksize = min(nvir, max(BLKMIN, int((max_memory*.9e6/8-nocc**4)/unit)))
-=======
-    unit = nocc**2*nvir*7 + nocc**3 + nocc*nvir**2
-    max_memory = max(0, mycc.max_memory - lib.current_memory()[0])
-    blksize = max(BLKMIN, int((max_memory*.9e6/8-nocc**4)/unit))
->>>>>>> a2c78a8a
     log.debug1('max_memory %d MB,  nocc,nvir = %d,%d  blksize = %d',
                max_memory, nocc, nvir, blksize)
 
@@ -465,12 +459,8 @@
     else:
         nvir_pair = nvirb * (nvirb+1) // 2
         unit = nvira*nvir_pair*2 + nvirb**2*nvira/4
-<<<<<<< HEAD
         blksize = max(BLKMIN, numpy.sqrt(max_memory*.95e6/8/unit))
         blksize = int(min((nvira+3)/4, blksize))
-=======
-        blksize = int(min((nvira+3)/4, max(BLKMIN, numpy.sqrt(max_memory*.95e6/8/unit))))
->>>>>>> a2c78a8a
 
         tril2sq = lib.square_mat_in_trilu_indices(nvira)
         loadbuf = numpy.empty((blksize,blksize,nvirb,nvirb))

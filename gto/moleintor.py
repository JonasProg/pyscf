#!/usr/bin/env python
#
# Author: Qiming Sun <osirpt.sun@gmail.com>
#

import numpy
import ctypes
import pyscf.lib

libcgto = pyscf.lib.load_library('libcgto')
libcgto.CINTcgto_cart.restype = ctypes.c_int
libcgto.CINTcgto_spheric.restype = ctypes.c_int
libcgto.CINTcgto_spinor.restype = ctypes.c_int
libcvhf = pyscf.lib.load_library('libcvhf')

ANG_OF     = 1
NPRIM_OF   = 2
NCTR_OF    = 3
KAPPA_OF   = 4
PTR_EXP    = 5
PTR_COEFF  = 6
BAS_SLOTS  = 8

def getints(intor_name, atm, bas, env, shls_slice=None, comp=1, hermi=0,
            aosym='s1', ao_loc=None, cintopt=None, out=None):
    r'''1e and 2e integral generator.

    Args:
        intor_name : str

            ==========================  =========  =============
            Function                    type       Expression
            ==========================  =========  =============
            "cint1e_ovlp_sph"           spherical  ( \| \)
            "cint1e_nuc_sph"            spherical  ( \| nuc \| \)
            "cint1e_kin_sph"            spherical  (.5 \| p dot p\)
            "cint1e_ia01p_sph"          spherical  (#C(0 1) \| nabla-rinv \| cross p\)
            "cint1e_giao_irjxp_sph"     spherical  (#C(0 1) \| r cross p\)
            "cint1e_cg_irxp_sph"        spherical  (#C(0 1) \| rc cross p\)
            "cint1e_giao_a11part_sph"   spherical  (-.5 \| nabla-rinv \| r\)
            "cint1e_cg_a11part_sph"     spherical  (-.5 \| nabla-rinv \| rc\)
            "cint1e_a01gp_sph"          spherical  (g \| nabla-rinv cross p \|\)
            "cint1e_igkin_sph"          spherical  (#C(0 .5) g \| p dot p\)
            "cint1e_igovlp_sph"         spherical  (#C(0 1) g \|\)
            "cint1e_ignuc_sph"          spherical  (#C(0 1) g \| nuc \|\)
            "cint1e_z_sph"              spherical  ( \| zc \| \)
            "cint1e_zz_sph"             spherical  ( \| zc zc \| \)
            "cint1e_r_sph"              spherical  ( \| rc \| \)
            "cint1e_r2_sph"             spherical  ( \| rc dot rc \| \)
            "cint1e_rr_sph"             spherical  ( \| rc rc \| \)
            "cint1e_pnucp_sph"          spherical  (p* \| nuc dot p \| \)
            "cint1e_prinvxp_sph"        spherical  (p* \| rinv cross p \| \)
            "cint1e_ovlp"               spinor     ( \| \)
            "cint1e_nuc"                spinor     ( \| nuc \|\)
            "cint1e_srsr"               spinor     (sigma dot r \| sigma dot r\)
            "cint1e_sr"                 spinor     (sigma dot r \|\)
            "cint1e_srsp"               spinor     (sigma dot r \| sigma dot p\)
            "cint1e_spsp"               spinor     (sigma dot p \| sigma dot p\)
            "cint1e_sp"                 spinor     (sigma dot p \|\)
            "cint1e_spnucsp"            spinor     (sigma dot p \| nuc \| sigma dot p\)
            "cint1e_srnucsr"            spinor     (sigma dot r \| nuc \| sigma dot r\)
            "cint1e_govlp"              spinor     (g \|\)
            "cint1e_gnuc"               spinor     (g \| nuc \|\)
            "cint1e_cg_sa10sa01"        spinor     (.5 sigma cross rc \| sigma cross nabla-rinv \|\)
            "cint1e_cg_sa10sp"          spinor     (.5 rc cross sigma \| sigma dot p\)
            "cint1e_cg_sa10nucsp"       spinor     (.5 rc cross sigma \| nuc \| sigma dot p\)
            "cint1e_giao_sa10sa01"      spinor     (.5 sigma cross r \| sigma cross nabla-rinv \|\)
            "cint1e_giao_sa10sp"        spinor     (.5 r cross sigma \| sigma dot p\)
            "cint1e_giao_sa10nucsp"     spinor     (.5 r cross sigma \| nuc \| sigma dot p\)
            "cint1e_sa01sp"             spinor     (\| nabla-rinv cross sigma \| sigma dot p\)
            "cint1e_spgsp"              spinor     (g sigma dot p \| sigma dot p\)
            "cint1e_spgnucsp"           spinor     (g sigma dot p \| nuc \| sigma dot p\)
            "cint1e_spgsa01"            spinor     (g sigma dot p \| nabla-rinv cross sigma \|\)
            "cint1e_spspsp"             spinor     (sigma dot p \| sigma dot p sigma dot p\)
            "cint1e_spnuc"              spinor     (sigma dot p \| nuc \|\)
            "cint1e_ovlp_cart"          cartesian  ( \| \)
            "cint1e_nuc_cart"           cartesian  ( \| nuc \| \)
            "cint1e_kin_cart"           cartesian  (.5 \| p dot p\)
            "cint1e_ia01p_cart"         cartesian  (#C(0 1) \| nabla-rinv \| cross p\)
            "cint1e_giao_irjxp_cart"    cartesian  (#C(0 1) \| r cross p\)
            "cint1e_cg_irxp_cart"       cartesian  (#C(0 1) \| rc cross p\)
            "cint1e_giao_a11part_cart"  cartesian  (-.5 \| nabla-rinv \| r\)
            "cint1e_cg_a11part_cart"    cartesian  (-.5 \| nabla-rinv \| rc\)
            "cint1e_a01gp_cart"         cartesian  (g \| nabla-rinv cross p \|\)
            "cint1e_igkin_cart"         cartesian  (#C(0 .5) g \| p dot p\)
            "cint1e_igovlp_cart"        cartesian  (#C(0 1) g \|\)
            "cint1e_ignuc_cart"         cartesian  (#C(0 1) g \| nuc \|\)
            "cint1e_ipovlp_sph"         spherical  (nabla \|\)
            "cint1e_ipkin_sph"          spherical  (.5 nabla \| p dot p\)
            "cint1e_ipnuc_sph"          spherical  (nabla \| nuc \|\)
            "cint1e_iprinv_sph"         spherical  (nabla \| rinv \|\)
            "cint1e_rinv_sph"           spherical  (\| rinv \|\)
            "cint1e_ipovlp"             spinor     (nabla \|\)
            "cint1e_ipkin"              spinor     (.5 nabla \| p dot p\)
            "cint1e_ipnuc"              spinor     (nabla \| nuc \|\)
            "cint1e_iprinv"             spinor     (nabla \| rinv \|\)
            "cint1e_ipspnucsp"          spinor     (nabla sigma dot p \| nuc \| sigma dot p\)
            "cint1e_ipsprinvsp"         spinor     (nabla sigma dot p \| rinv \| sigma dot p\)
            "cint1e_ipovlp_cart"        cartesian  (nabla \|\)
            "cint1e_ipkin_cart"         cartesian  (.5 nabla \| p dot p\)
            "cint1e_ipnuc_cart"         cartesian  (nabla \| nuc \|\)
            "cint1e_iprinv_cart"        cartesian  (nabla \| rinv \|\)
            "cint1e_rinv_cart"          cartesian  (\| rinv \|\)
            "cint2e_p1vxp1_sph"         spherical  ( p* \, cross p \| \, \) ; SSO
            "cint2e_sph"                spherical  ( \, \| \, \)
            "cint2e_ig1_sph"            spherical  (#C(0 1) g \, \| \, \)
            "cint2e_ig1_cart"           cartesian  (#C(0 1) g \, \| \, \)
            "cint2e_ip1_sph"            spherical  (nabla \, \| \,\)
            "cint2e_ip1_cart"           cartesian  (nabla \, \| \,\)
            "cint2e_ipip1_sph"          spherical  ( nabla nabla \, \| \, \)
            "cint2e_ipvip1_sph"         spherical  ( nabla \, nabla \| \, \)
            "cint2e_ip1ip2_sph"         spherical  ( nabla \, \| nabla \, \)
            "cint3c2e_ip1_sph"          spherical  (nabla \, \| \)
            "cint3c2e_ip2_sph"          spherical  ( \, \| nabla\)
            "cint2c2e_ip1_sph"          spherical  (nabla \| r12 \| \)
            ==========================  =========  =============

        atm : int32 ndarray
            libcint integral function argument
        bas : int32 ndarray
            libcint integral function argument
        env : float64 ndarray
            libcint integral function argument

    Kwargs:
        shls_slice : 8-element list
            (ish_start, ish_end, jsh_start, jsh_end, ksh_start, ksh_end, lsh_start, lsh_end)
        comp : int
            Components of the integrals, e.g. cint1e_ipovlp has 3 components.
        hermi : int (1e integral only)
            Symmetry of the 1e integrals

            | 0 : no symmetry assumed (default)
            | 1 : hermitian
            | 2 : anti-hermitian

        aosym : str (2e integral only)
            Symmetry of the 2e integrals

            | 4 or '4' or 's4': 4-fold symmetry (default)
            | '2ij' or 's2ij' : symmetry between i, j in (ij|kl)
            | '2kl' or 's2kl' : symmetry between k, l in (ij|kl)
            | 1 or '1' or 's1': no symmetry

        out : ndarray (2e integral only)
            array to store the 2e AO integrals

    Returns:
        ndarray of 1-electron integrals, can be either 2-dim or 3-dim, depending on comp

    Examples:

    >>> mol.build(atom='H 0 0 0; H 0 0 1.1', basis='sto-3g')
    >>> gto.getints('cint1e_ipnuc_sph', mol._atm, mol._bas, mol._env, comp=3) # <nabla i | V_nuc | j>
    [[[ 0.          0.        ]
      [ 0.          0.        ]]
     [[ 0.          0.        ]
      [ 0.          0.        ]]
     [[ 0.10289944  0.48176097]
      [-0.48176097 -0.10289944]]]
    '''
    if (intor_name.startswith('cint1e') or
        intor_name.startswith('ECP') or
        intor_name.startswith('cint2c2e')):
        return getints2c(intor_name, atm, bas, env, shls_slice, comp,
                         hermi, ao_loc, cintopt, out)
    elif intor_name.startswith('cint2e'):
        return getints2e(intor_name, atm, bas, env, shls_slice, comp,
                         aosym, ao_loc, cintopt, out)
    elif intor_name.startswith('cint3c'):
        return getints3c(intor_name, atm, bas, env, shls_slice, comp,
                         aosym, ao_loc, cintopt, out)
    else:
        raise RuntimeError('Unknown intor %s' % intor_name)

def getints2c(intor_name, atm, bas, env, shls_slice=None, comp=1, hermi=0,
              ao_loc=None, cintopt=None, out=None):
    atm = numpy.asarray(atm, dtype=numpy.int32, order='C')
    bas = numpy.asarray(bas, dtype=numpy.int32, order='C')
    env = numpy.asarray(env, dtype=numpy.double, order='C')
    natm = atm.shape[0]
    nbas = bas.shape[0]
    if shls_slice is None:
        shls_slice = (0, nbas, 0, nbas)
    else:
        assert(shls_slice[1] <= nbas and shls_slice[3] <= nbas)
    if ao_loc is None:
        ao_loc = make_loc(bas, intor_name)

    i0, i1, j0, j1 = shls_slice[:4]
    naoi = ao_loc[i1] - ao_loc[i0];
    naoj = ao_loc[j1] - ao_loc[j0];
    if '_cart' in intor_name or '_sph' in intor_name:
        mat = numpy.ndarray((naoi,naoj,comp), numpy.double, out, order='F')
        if '2c2e' in intor_name:
            drv_name = 'GTOint2c2e'
        else:
            drv_name = 'GTOint2c'
    else:
        mat = numpy.ndarray((naoi,naoj,comp), numpy.complex, out, order='F')
        if '2c2e' in intor_name:
            drv_name = 'GTOint2c2e_spinor'
            assert(hermi != pyscf.lib.HERMITIAN and
                   hermi != pyscf.lib.ANTIHERMI)
        else:
            drv_name = 'GTOint2c_spinor'

#    if cintopt is None:
#        intopt = make_cintopt(atm, bas, env, intor_name)
#    else:
#        intopt = cintopt
    intopt = pyscf.lib.c_null_ptr()

    fn = getattr(libcgto, drv_name)
    fn(getattr(libcgto, intor_name), mat.ctypes.data_as(ctypes.c_void_p),
       ctypes.c_int(comp), ctypes.c_int(hermi),
       (ctypes.c_int*4)(*(shls_slice[:4])),
       ao_loc.ctypes.data_as(ctypes.c_void_p), intopt,
       atm.ctypes.data_as(ctypes.c_void_p), ctypes.c_int(natm),
       bas.ctypes.data_as(ctypes.c_void_p), ctypes.c_int(nbas),
       env.ctypes.data_as(ctypes.c_void_p))

    if comp == 1:
        return mat.reshape((naoi,naoj), order='A')
    else:
        return mat.transpose(2,0,1)

def getints3c(intor_name, atm, bas, env, shls_slice=None, comp=1,
              aosym='s1', ao_loc=None, cintopt=None, out=None):
    atm = numpy.asarray(atm, dtype=numpy.int32, order='C')
    bas = numpy.asarray(bas, dtype=numpy.int32, order='C')
    env = numpy.asarray(env, dtype=numpy.double, order='C')
    natm = atm.shape[0]
    nbas = bas.shape[0]
    if shls_slice is None:
        shls_slice = (0, nbas, 0, nbas, 0, nbas)
    else:
        assert(shls_slice[1] <= nbas and
               shls_slice[3] <= nbas and
               shls_slice[5] <= nbas)
    if ao_loc is None:
        assert('ssc' not in intor_name)
        ao_loc = make_loc(bas, intor_name)

    i0, i1, j0, j1, k0, k1 = shls_slice[:6]
    naok = ao_loc[k1] - ao_loc[k0];

    if aosym in ('s1',):
        naoi = ao_loc[i1] - ao_loc[i0];
        naoj = ao_loc[j1] - ao_loc[j0];
        shape = (naoi, naoj, naok, comp)
    else:
        aosym = 's2ij'
        nij = ao_loc[i1]*(ao_loc[i1]+1)//2 - ao_loc[i0]*(ao_loc[i0]+1)//2
        shape = (nij, naok, comp)

    if '_cart' in intor_name or '_sph' in intor_name or 'ssc' in intor_name:
        mat = numpy.ndarray(shape, numpy.double, out, order='F')
    else:
        raise NotImplementedError
        mat = numpy.ndarray(shape, numpy.complex, out, order='F')

    if cintopt is None:
        intopt = make_cintopt(atm, bas, env, intor_name)
    else:
        intopt = cintopt

    drv = libcgto.GTOnr3c_drv
    drv(getattr(libcgto, intor_name), getattr(libcgto, 'GTOnr3c_fill_'+aosym),
        mat.ctypes.data_as(ctypes.c_void_p), ctypes.c_int(comp),
        (ctypes.c_int*6)(*(shls_slice[:6])),
        ao_loc.ctypes.data_as(ctypes.c_void_p), intopt,
        atm.ctypes.data_as(ctypes.c_void_p), ctypes.c_int(natm),
        bas.ctypes.data_as(ctypes.c_void_p), ctypes.c_int(nbas),
        env.ctypes.data_as(ctypes.c_void_p))

    if comp == 1:
        return mat.reshape(shape[:-1], order='A')
    else:
        return numpy.rollaxis(mat, -1, 0)

def getints2e(intor_name, atm, bas, env, shls_slice=None, comp=1,
              aosym='s1', ao_loc=None, cintopt=None, out=None):
    aosym = _stand_sym_code(aosym)

    atm = numpy.asarray(atm, dtype=numpy.int32, order='C')
    bas = numpy.asarray(bas, dtype=numpy.int32, order='C')
    env = numpy.asarray(env, dtype=numpy.double, order='C')
    c_atm = atm.ctypes.data_as(pyscf.lib.c_int_p)
    c_bas = bas.ctypes.data_as(pyscf.lib.c_int_p)
    c_env = env.ctypes.data_as(pyscf.lib.c_double_p)
    natm = atm.shape[0]
    nbas = bas.shape[0]

    if '_cart' in intor_name:
        libcgto.CINTtot_cgto_cart.restype = ctypes.c_int
        nao = libcgto.CINTtot_cgto_cart(c_bas, ctypes.c_int(nbas))
        cgto_in_shell = 'CINTcgto_cart'
    elif '_sph' in intor_name:
        libcgto.CINTtot_cgto_spheric.restype = ctypes.c_int
        nao = libcgto.CINTtot_cgto_spheric(c_bas, ctypes.c_int(nbas))
        cgto_in_shell = 'CINTcgto_spheric'
    else:
        raise NotImplementedError('cint2e spinor AO integrals')

    if intor_name in ('cint2e_sph', 'cint2e_cart') and aosym == 's8':
        assert(shls_slice is None)
        nao_pair = nao*(nao+1)//2
        if out is None:
            out = numpy.empty((nao_pair*(nao_pair+1)//2))
        else:
            out = numpy.ndarray((nao_pair*(nao_pair+1)//2), buffer=out)
        drv = libcvhf.GTO2e_cart_or_sph
        drv(getattr(libcgto, intor_name), getattr(libcgto, cgto_in_shell),
            out.ctypes.data_as(ctypes.c_void_p),
            c_atm, ctypes.c_int(natm), c_bas, ctypes.c_int(nbas), c_env)
        return out

    else:
        if shls_slice is None:
            shls_slice = (0, nbas, 0, nbas, 0, nbas, 0, nbas)
        elif len(shls_slice) == 4:
            shls_slice = shls_slice + (0, nbas, 0, nbas)
        else:
            assert(shls_slice[1] <= nbas and shls_slice[3] <= nbas and
                   shls_slice[5] <= nbas and shls_slice[7] <= nbas)
        ao_loc = make_loc(bas, intor_name)
        i0, i1, j0, j1, k0, k1, l0, l1 = shls_slice
        naoi = ao_loc[i1] - ao_loc[i0]
        naoj = ao_loc[j1] - ao_loc[j0]
        naok = ao_loc[k1] - ao_loc[k0]
        naol = ao_loc[l1] - ao_loc[l0]
        if aosym in ('s4', 's2ij'):
            nij = naoi * (naoi + 1) // 2
            assert(numpy.all(ao_loc[i0:i1]-ao_loc[i0] == ao_loc[j0:j1]-ao_loc[j0]))
        else:
            nij = naoi * naoj
        if aosym in ('s4', 's2kl'):
            nkl = naok * (naok + 1) // 2
            assert(numpy.all(ao_loc[k0:k1]-ao_loc[k0] == ao_loc[l0:l1]-ao_loc[l0]))
        else:
            nkl = naok * naol
        if comp == 1:
            out = numpy.ndarray((nij,nkl), buffer=out)
        else:
            out = numpy.ndarray((comp,nij,nkl), buffer=out)

        if cintopt is None:
            cintopt = make_cintopt(atm, bas, env, intor_name)
        prescreen = pyscf.lib.c_null_ptr()
        drv = libcgto.GTOnr2e_fill_drv
        drv(getattr(libcgto, intor_name),
            getattr(libcgto, 'GTOnr2e_fill_'+aosym), prescreen,
            out.ctypes.data_as(ctypes.c_void_p), ctypes.c_int(comp),
            (ctypes.c_int*8)(*shls_slice),
            ao_loc.ctypes.data_as(ctypes.c_void_p), cintopt,
            c_atm, ctypes.c_int(natm), c_bas, ctypes.c_int(nbas), c_env)
        cintopt = None
        return out

def getints_by_shell(intor_name, shls, atm, bas, env, comp=1):
    r'''For given 2, 3 or 4 shells, interface for libcint to get 1e, 2e,
    2-center-2e or 3-center-2e integrals

    Args:
        intor_name : str

            ==========================  =========  =============
            Function                    type       Expression
            ==========================  =========  =============
            "cint1e_ovlp_sph"           spherical  ( \| \)
            "cint1e_nuc_sph"            spherical  ( \| nuc \| \)
            "cint1e_kin_sph"            spherical  (.5 \| p dot p\)
            "cint1e_ia01p_sph"          spherical  (#C(0 1) \| nabla-rinv \| cross p\)
            "cint1e_giao_irjxp_sph"     spherical  (#C(0 1) \| r cross p\)
            "cint1e_cg_irxp_sph"        spherical  (#C(0 1) \| rc cross p\)
            "cint1e_giao_a11part_sph"   spherical  (-.5 \| nabla-rinv \| r\)
            "cint1e_cg_a11part_sph"     spherical  (-.5 \| nabla-rinv \| rc\)
            "cint1e_a01gp_sph"          spherical  (g \| nabla-rinv cross p \|\)
            "cint1e_igkin_sph"          spherical  (#C(0 .5) g \| p dot p\)
            "cint1e_igovlp_sph"         spherical  (#C(0 1) g \|\)
            "cint1e_ignuc_sph"          spherical  (#C(0 1) g \| nuc \|\)
            "cint1e_z_sph"              spherical  ( \| zc \| \)
            "cint1e_zz_sph"             spherical  ( \| zc zc \| \)
            "cint1e_r_sph"              spherical  ( \| rc \| \)
            "cint1e_r2_sph"             spherical  ( \| rc dot rc \| \)
            "cint1e_rr_sph"             spherical  ( \| rc rc \| \)
            "cint1e_pnucp_sph"          spherical  (p* \| nuc dot p \| \)
            "cint1e_prinvxp_sph"        spherical  (p* \| rinv cross p \| \)
            "cint1e_ovlp"               spinor     ( \| \)
            "cint1e_nuc"                spinor     ( \| nuc \|\)
            "cint1e_srsr"               spinor     (sigma dot r \| sigma dot r\)
            "cint1e_sr"                 spinor     (sigma dot r \|\)
            "cint1e_srsp"               spinor     (sigma dot r \| sigma dot p\)
            "cint1e_spsp"               spinor     (sigma dot p \| sigma dot p\)
            "cint1e_sp"                 spinor     (sigma dot p \|\)
            "cint1e_spnucsp"            spinor     (sigma dot p \| nuc \| sigma dot p\)
            "cint1e_srnucsr"            spinor     (sigma dot r \| nuc \| sigma dot r\)
            "cint1e_govlp"              spinor     (g \|\)
            "cint1e_gnuc"               spinor     (g \| nuc \|\)
            "cint1e_cg_sa10sa01"        spinor     (.5 sigma cross rc \| sigma cross nabla-rinv \|\)
            "cint1e_cg_sa10sp"          spinor     (.5 rc cross sigma \| sigma dot p\)
            "cint1e_cg_sa10nucsp"       spinor     (.5 rc cross sigma \| nuc \| sigma dot p\)
            "cint1e_giao_sa10sa01"      spinor     (.5 sigma cross r \| sigma cross nabla-rinv \|\)
            "cint1e_giao_sa10sp"        spinor     (.5 r cross sigma \| sigma dot p\)
            "cint1e_giao_sa10nucsp"     spinor     (.5 r cross sigma \| nuc \| sigma dot p\)
            "cint1e_sa01sp"             spinor     (\| nabla-rinv cross sigma \| sigma dot p\)
            "cint1e_spgsp"              spinor     (g sigma dot p \| sigma dot p\)
            "cint1e_spgnucsp"           spinor     (g sigma dot p \| nuc \| sigma dot p\)
            "cint1e_spgsa01"            spinor     (g sigma dot p \| nabla-rinv cross sigma \|\)
            "cint1e_spspsp"             spinor     (sigma dot p \| sigma dot p sigma dot p\)
            "cint1e_spnuc"              spinor     (sigma dot p \| nuc \|\)
            "cint1e_ovlp_cart"          cartesian  ( \| \)
            "cint1e_nuc_cart"           cartesian  ( \| nuc \| \)
            "cint1e_kin_cart"           cartesian  (.5 \| p dot p\)
            "cint1e_ia01p_cart"         cartesian  (#C(0 1) \| nabla-rinv \| cross p\)
            "cint1e_giao_irjxp_cart"    cartesian  (#C(0 1) \| r cross p\)
            "cint1e_cg_irxp_cart"       cartesian  (#C(0 1) \| rc cross p\)
            "cint1e_giao_a11part_cart"  cartesian  (-.5 \| nabla-rinv \| r\)
            "cint1e_cg_a11part_cart"    cartesian  (-.5 \| nabla-rinv \| rc\)
            "cint1e_a01gp_cart"         cartesian  (g \| nabla-rinv cross p \|\)
            "cint1e_igkin_cart"         cartesian  (#C(0 .5) g \| p dot p\)
            "cint1e_igovlp_cart"        cartesian  (#C(0 1) g \|\)
            "cint1e_ignuc_cart"         cartesian  (#C(0 1) g \| nuc \|\)
            "cint1e_ipovlp_sph"         spherical  (nabla \|\)
            "cint1e_ipkin_sph"          spherical  (.5 nabla \| p dot p\)
            "cint1e_ipnuc_sph"          spherical  (nabla \| nuc \|\)
            "cint1e_iprinv_sph"         spherical  (nabla \| rinv \|\)
            "cint1e_rinv_sph"           spherical  (\| rinv \|\)
            "cint1e_ipovlp"             spinor     (nabla \|\)
            "cint1e_ipkin"              spinor     (.5 nabla \| p dot p\)
            "cint1e_ipnuc"              spinor     (nabla \| nuc \|\)
            "cint1e_iprinv"             spinor     (nabla \| rinv \|\)
            "cint1e_ipspnucsp"          spinor     (nabla sigma dot p \| nuc \| sigma dot p\)
            "cint1e_ipsprinvsp"         spinor     (nabla sigma dot p \| rinv \| sigma dot p\)
            "cint1e_ipovlp_cart"        cartesian  (nabla \|\)
            "cint1e_ipkin_cart"         cartesian  (.5 nabla \| p dot p\)
            "cint1e_ipnuc_cart"         cartesian  (nabla \| nuc \|\)
            "cint1e_iprinv_cart"        cartesian  (nabla \| rinv \|\)
            "cint1e_rinv_cart"          cartesian  (\| rinv \|\)
            "cint2e_p1vxp1_sph"         spherical  ( p* \, cross p \| \, \) ; SSO
            "cint2e_sph"                spherical  ( \, \| \, \)
            "cint2e_ig1_sph"            spherical  (#C(0 1) g \, \| \, \)
            "cint2e"                    spinor     (, \| \, \)
            "cint2e_spsp1"              spinor     (sigma dot p \, sigma dot p \| \, \)
            "cint2e_spsp1spsp2"         spinor     (sigma dot p \, sigma dot p \| sigma dot p \, sigma dot p \)
            "cint2e_srsr1"              spinor     (sigma dot r \, sigma dot r \| \,\)
            "cint2e_srsr1srsr2"         spinor     (sigma dot r \, sigma dot r \| sigma dot r \, sigma dot r\)
            "cint2e_cg_sa10sp1"         spinor     (.5 rc cross sigma \, sigma dot p \| \,\)
            "cint2e_cg_sa10sp1spsp2"    spinor     (.5 rc cross sigma \, sigma dot p \| sigma dot p \, sigma dot p \)
            "cint2e_giao_sa10sp1"       spinor     (.5 r cross sigma \, sigma dot p \| \,\)
            "cint2e_giao_sa10sp1spsp2"  spinor     (.5 r cross sigma \, sigma dot p \| sigma dot p \, sigma dot p \)
            "cint2e_g1"                 spinor     (g \, \| \,\)
            "cint2e_spgsp1"             spinor     (g sigma dot p \, sigma dot p \| \,\)
            "cint2e_g1spsp2"            spinor     (g \, \| sigma dot p \, sigma dot p\)
            "cint2e_spgsp1spsp2"        spinor     (g sigma dot p \, sigma dot p \| sigma dot p \, sigma dot p\)
            "cint2e_spv1"               spinor     (sigma dot p \, \| \,\)
            "cint2e_vsp1"               spinor     (\, sigma dot p \| \,\)
            "cint2e_spsp2"              spinor     (\, \| sigma dot p \, sigma dot p\)
            "cint2e_spv1spv2"           spinor     (sigma dot p \, \| sigma dot p \,\)
            "cint2e_vsp1spv2"           spinor     (\, sigma dot p \| sigma dot p \,\)
            "cint2e_spv1vsp2"           spinor     (sigma dot p \, \| \, sigma dot p\)
            "cint2e_vsp1vsp2"           spinor     (\, sigma dot p \| \, sigma dot p\)
            "cint2e_spv1spsp2"          spinor     (sigma dot p \, \| sigma dot p \, sigma dot p\)
            "cint2e_vsp1spsp2"          spinor     (\, sigma dot p \| sigma dot p \, sigma dot p\)
            "cint2e_ig1_cart"           cartesian  (#C(0 1) g \, \| \, \)
            "cint2e_ip1_sph"            spherical  (nabla \, \| \,\)
            "cint2e_ip1"                spinor     (nabla \, \| \,\)
            "cint2e_ipspsp1"            spinor     (nabla sigma dot p \, sigma dot p \| \,\)
            "cint2e_ip1spsp2"           spinor     (nabla \, \| sigma dot p \, sigma dot p\)
            "cint2e_ipspsp1spsp2"       spinor     (nabla sigma dot p \, sigma dot p \| sigma dot p \, sigma dot p\)
            "cint2e_ipsrsr1"            spinor     (nabla sigma dot r \, sigma dot r \| \,\)
            "cint2e_ip1srsr2"           spinor     (nabla \, \| sigma dot r \, sigma dot r\)
            "cint2e_ipsrsr1srsr2"       spinor     (nabla sigma dot r \, sigma dot r \| sigma dot r \, sigma dot r\)
            "cint2e_ip1_cart"           cartesian  (nabla \, \| \,\)
            "cint2e_ssp1ssp2"           spinor     ( \, sigma dot p \| gaunt \| \, sigma dot p\)
            "cint2e_cg_ssa10ssp2"       spinor     (rc cross sigma \, \| gaunt \| \, sigma dot p\)
            "cint2e_giao_ssa10ssp2"     spinor     (r cross sigma  \, \| gaunt \| \, sigma dot p\)
            "cint2e_gssp1ssp2"          spinor     (g \, sigma dot p  \| gaunt \| \, sigma dot p\)
            "cint2e_ipip1_sph"          spherical  ( nabla nabla \, \| \, \)
            "cint2e_ipvip1_sph"         spherical  ( nabla \, nabla \| \, \)
            "cint2e_ip1ip2_sph"         spherical  ( nabla \, \| nabla \, \)
            "cint3c2e_ip1_sph"          spherical  (nabla \, \| \)
            "cint3c2e_ip2_sph"          spherical  ( \, \| nabla\)
            "cint2c2e_ip1_sph"          spherical  (nabla \| r12 \| \)
            "cint3c2e_spinor"           spinor     (nabla \, \| \)
            "cint3c2e_spsp1_spinor"     spinor     (nabla \, \| \)
            "cint3c2e_ip1_spinor"       spinor     (nabla \, \| \)
            "cint3c2e_ip2_spinor"       spinor     ( \, \| nabla\)
            "cint3c2e_ipspsp1_spinor"   spinor     (nabla sigma dot p \, sigma dot p \| \)
            "cint3c2e_spsp1ip2_spinor"  spinor     (sigma dot p \, sigma dot p \| nabla \)
            ==========================  =========  =============

        shls : list of int
            The AO shell-ids of the integrals
        atm : int32 ndarray
            libcint integral function argument
        bas : int32 ndarray
            libcint integral function argument
        env : float64 ndarray
            libcint integral function argument

    Kwargs:
        comp : int
            Components of the integrals, e.g. cint1e_ipovlp has 3 components.

    Returns:
        ndarray of 2-dim to 5-dim, depending on the integral type (1e,
        2e, 3c-2e, 2c2e) and the value of comp

    Examples:
        The gradients of the spherical 2e integrals

    >>> mol.build(atom='H 0 0 0; H 0 0 1.1', basis='sto-3g')
    >>> gto.getints_by_shell('cint2e_ip1_sph', (0,1,0,1), mol._atm, mol._bas, mol._env, comp=3)
    [[[[[-0.        ]]]]
      [[[[-0.        ]]]]
      [[[[-0.08760462]]]]]
    '''
    atm = numpy.asarray(atm, dtype=numpy.int32, order='C')
    bas = numpy.asarray(bas, dtype=numpy.int32, order='C')
    env = numpy.asarray(env, dtype=numpy.double, order='C')
    c_bas = bas.ctypes.data_as(ctypes.c_void_p)
    natm = ctypes.c_int(atm.shape[0])
    nbas = ctypes.c_int(bas.shape[0])
    if '_cart' in intor_name:
        dtype = numpy.double
        def num_cgto_of(basid):
            l = bas[basid,ANG_OF]
            return (l+1)*(l+2)//2 * bas[basid,NCTR_OF]
    elif '_sph' in intor_name:
        dtype = numpy.double
        def num_cgto_of(basid):
            l = bas[basid,ANG_OF]
            return (l*2+1) * bas[basid,NCTR_OF]
    else:
        from pyscf.gto import mole
        dtype = numpy.complex
        def num_cgto_of(basid):
            l = bas[basid,ANG_OF]
            k = bas[basid,KAPPA_OF]
            return mole.len_spinor(l,k) * bas[basid,NCTR_OF]
    if '3c' in intor_name:
        assert(len(shls) == 3)
        #di, dj, dk = [num_cgto_of(x) for x in shls]
        di = num_cgto_of(shls[0])
        dj = num_cgto_of(shls[1])
        l = bas[shls[2],ANG_OF]
        if '_ssc' in intor_name: # mixed spherical-cartesian
            dk = (l+1)*(l+2)//2 * bas[shls[2],NCTR_OF]
        else:
            dk = (l*2+1) * bas[shls[2],NCTR_OF]
        buf = numpy.empty((di,dj,dk,comp), dtype, order='F')
        fintor = getattr(libcgto, intor_name)
        fintor(buf.ctypes.data_as(ctypes.c_void_p),
               (ctypes.c_int*3)(*shls),
               atm.ctypes.data_as(ctypes.c_void_p), natm,
               bas.ctypes.data_as(ctypes.c_void_p), nbas,
               env.ctypes.data_as(ctypes.c_void_p), pyscf.lib.c_null_ptr())
        if comp == 1:
            return buf.reshape(di,dj,dk)
        else:
            return buf.transpose(3,0,1,2)
    elif '2c' in intor_name:
        assert(len(shls) == 2)
        #di, dj = [num_cgto_of(x) for x in shls]
        #buf = numpy.empty((di,dj,comp), dtype, order='F')
        di = num_cgto_of(shls[0])
        dj = num_cgto_of(shls[1])
        buf = numpy.empty((di,dj,comp), order='F') # no complex?
        fintor = getattr(libcgto, intor_name)
        fintor(buf.ctypes.data_as(ctypes.c_void_p),
               (ctypes.c_int*2)(*shls),
               atm.ctypes.data_as(ctypes.c_void_p), natm,
               bas.ctypes.data_as(ctypes.c_void_p), nbas,
               env.ctypes.data_as(ctypes.c_void_p), pyscf.lib.c_null_ptr())
        if comp == 1:
            return buf.reshape(di,dj)
        else:
            return buf.transpose(2,0,1)
    elif '2e' in intor_name:
        assert(len(shls) == 4)
        di, dj, dk, dl = [num_cgto_of(x) for x in shls]
        buf = numpy.empty((di,dj,dk,dl,comp), dtype, order='F')
        fintor = getattr(libcgto, intor_name)
        fintor(buf.ctypes.data_as(ctypes.c_void_p),
               (ctypes.c_int*4)(*shls),
               atm.ctypes.data_as(ctypes.c_void_p), natm,
               bas.ctypes.data_as(ctypes.c_void_p), nbas,
               env.ctypes.data_as(ctypes.c_void_p), pyscf.lib.c_null_ptr())
        if comp == 1:
            return buf.reshape(di,dj,dk,dl)
        else:
            return buf.transpose(4,0,1,2,3)
    elif '1e' in intor_name or 'ECP' in intor_name:
        assert(len(shls) == 2)
        di, dj = [num_cgto_of(x) for x in shls]
        buf = numpy.empty((di,dj,comp), dtype, order='F')
        fintor = getattr(libcgto, intor_name)
        fintor(buf.ctypes.data_as(ctypes.c_void_p),
               (ctypes.c_int*2)(*shls),
               atm.ctypes.data_as(ctypes.c_void_p), natm,
               bas.ctypes.data_as(ctypes.c_void_p), nbas,
               env.ctypes.data_as(ctypes.c_void_p))
        if comp == 1:
            return buf.reshape(di,dj)
        else:
            return buf.transpose(2,0,1)
    else:
        raise RuntimeError('Unknown intor %s' % intor_name)


def make_loc(bas, key):
    if 'cart' in key:
        l = bas[:,ANG_OF]
        dims = (l+1)*(l+2)//2 * bas[:,NCTR_OF]
    elif 'sph' in key:
        dims = (bas[:,ANG_OF]*2+1) * bas[:,NCTR_OF]
    else:  # spinor
        l = bas[:,ANG_OF]
        k = bas[:,KAPPA_OF]
        dims = (l*4+2) * bas[:,NCTR_OF]
        dims[k<0] = (l[k<0] * 2 + 2) * bas[k<0,NCTR_OF]
<<<<<<< HEAD
        dims[k>0] = (l[k>0] * 2    ) * bas[k<0,NCTR_OF]
=======
        dims[k>0] = (l[k>0] * 2    ) * bas[k>0,NCTR_OF]
>>>>>>> e329d8f9

    ao_loc = numpy.empty(len(dims)+1, dtype=numpy.int32)
    ao_loc[0] = 0
    dims.cumsum(dtype=numpy.int32, out=ao_loc[1:])
    return ao_loc

def make_cintopt(atm, bas, env, intor):
    c_atm = numpy.asarray(atm, dtype=numpy.int32, order='C')
    c_bas = numpy.asarray(bas, dtype=numpy.int32, order='C')
    c_env = numpy.asarray(env, dtype=numpy.double, order='C')
    natm = c_atm.shape[0]
    nbas = c_bas.shape[0]
    cintopt = pyscf.lib.c_null_ptr()
    foptinit = getattr(libcgto, intor+'_optimizer')
    foptinit(ctypes.byref(cintopt),
             c_atm.ctypes.data_as(ctypes.c_void_p), ctypes.c_int(natm),
             c_bas.ctypes.data_as(ctypes.c_void_p), ctypes.c_int(nbas),
             c_env.ctypes.data_as(ctypes.c_void_p))
    return ctypes.cast(cintopt, _cintoptHandler)
class _cintoptHandler(ctypes.c_void_p):
    def __del__(self):
        libcgto.CINTdel_optimizer(ctypes.byref(self))

def _stand_sym_code(sym):
    if isinstance(sym, int):
        return 's%d' % sym
    elif sym[0] in 'sS':
        return sym.lower()
    else:
        return 's' + sym.lower()


if __name__ == '__main__':
    from pyscf import gto
    mol = gto.Mole()
    mol.verbose = 0
    mol.output = None

    mol.atom.extend([
        ["H", (0,  0, 0  )],
        ["H", (0,  0, 1  )],
    ])
    mol.basis = {"H": 'cc-pvdz'}
    mol.build()
    mol.set_rinv_origin(mol.atom_coord(0))
    for i in range(mol.nbas):
        for j in range(mol.nbas):
            print(i, j, getints_by_shell('cint1e_prinvxp_sph', (i,j),
                                         mol._atm, mol._bas, mol._env, 3))<|MERGE_RESOLUTION|>--- conflicted
+++ resolved
@@ -621,11 +621,7 @@
         k = bas[:,KAPPA_OF]
         dims = (l*4+2) * bas[:,NCTR_OF]
         dims[k<0] = (l[k<0] * 2 + 2) * bas[k<0,NCTR_OF]
-<<<<<<< HEAD
-        dims[k>0] = (l[k>0] * 2    ) * bas[k<0,NCTR_OF]
-=======
         dims[k>0] = (l[k>0] * 2    ) * bas[k>0,NCTR_OF]
->>>>>>> e329d8f9
 
     ao_loc = numpy.empty(len(dims)+1, dtype=numpy.int32)
     ao_loc[0] = 0
